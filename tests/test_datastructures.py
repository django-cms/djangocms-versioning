--- conflicted
+++ resolved
@@ -192,7 +192,6 @@
         self.assertNotEqual(new_content.placeholders.first().pk, placeholder.pk)
         self.assertEqual(new_content.placeholders.first().slot, placeholder.slot)
 
-<<<<<<< HEAD
     def test_default_copy_copies_plugins_within_placeholder(self):
         # Create a placeholder and attach two different plugin types
         placeholder = Placeholder.objects.create(slot="content")
@@ -228,7 +227,7 @@
         for orig_plugin, new_plugin in zip(original, downcasted):
             self.assertEqual(orig_plugin.plugin_type, new_plugin.plugin_type)
             self.assertEqual(orig_plugin.body, new_plugin.body)
-=======
+
     def test_default_copy_copies_multiple_placeholders(self):
         placeholders = [Placeholder.objects.create(slot=f"slot_{i}") for i in range(3)]
         for placeholder in placeholders:
@@ -239,7 +238,6 @@
             copied = new_content.placeholders.get(slot=original.slot)
             self.assertNotEqual(copied.pk, original.pk)
             self.assertEqual(copied.slot, original.slot)
->>>>>>> 4ff96fb4
 
     def test_default_copy_calls_copy_relations_if_exists(self):
         class MockContent(PageContent):
