--- conflicted
+++ resolved
@@ -135,7 +135,6 @@
             {'publish_url': publish_url}
         )
 
-<<<<<<< HEAD
     def _get_unpublish_link(self, obj):
         """Helper function to get the html link to the unpublish action
         """
@@ -148,7 +147,8 @@
         return render_to_string(
             'djangocms_versioning/admin/unpublish_icon.html',
             {'unpublish_url': unpublish_url}
-=======
+        )
+
     def _get_edit_link(self, obj):
         """Helper function to get the html link to the edit action
         """
@@ -169,7 +169,6 @@
         return render_to_string(
             'djangocms_versioning/admin/edit_icon.html',
             {'edit_url': edit_url}
->>>>>>> 76dd825c
         )
 
     def state_actions(self, obj):
@@ -177,13 +176,10 @@
         """
         archive_link = self._get_archive_link(obj)
         publish_link = self._get_publish_link(obj)
-<<<<<<< HEAD
         unpublish_link = self._get_unpublish_link(obj)
-        return format_html(archive_link + publish_link + unpublish_link)
-=======
         edit_link = self._get_edit_link(obj)
-        return format_html(archive_link + publish_link + edit_link)
->>>>>>> 76dd825c
+        return format_html(
+            archive_link + publish_link + unpublish_link + edit_link)
 
     def grouper_form_view(self, request):
         """Displays an intermediary page to select a grouper object
@@ -260,15 +256,9 @@
         )) + '?grouper=' + str(version.grouper.pk)
         return redirect(url)
 
-<<<<<<< HEAD
     def unpublish_view(self, request, object_id):
         """Unpublishes the specified version and redirects back to the
         version changelist
-=======
-    def edit_redirect_view(self, request, object_id):
-        """Redirects to the admin change view and creates a draft version
-        if no draft exists yet.
->>>>>>> 76dd825c
         """
         # FIXME: We should be using POST only for this, but some frontend
         # issues need to be solved first. The code below just needs to
@@ -279,15 +269,11 @@
         # if request.method != 'POST':
         #     raise Http404
 
-<<<<<<< HEAD
         # Check version exists
-=======
->>>>>>> 76dd825c
         version = self.get_object(request, unquote(object_id))
         if version is None:
             return self._get_obj_does_not_exist_redirect(
                 request, self.model._meta, object_id)
-<<<<<<< HEAD
         # Raise 404 if not in published status
         if version.state != PUBLISHED:
             raise Http404
@@ -300,7 +286,25 @@
             app=self.model._meta.app_label,
             model=self.model._meta.model_name,
         )) + '?grouper=' + str(version.grouper.pk)
-=======
+        return redirect(url)
+
+    def edit_redirect_view(self, request, object_id):
+        """Redirects to the admin change view and creates a draft version
+        if no draft exists yet.
+        """
+        # FIXME: We should be using POST only for this, but some frontend
+        # issues need to be solved first. The code below just needs to
+        # be uncommented and a test is also already written (but currently
+        # being skipped) to handle the POST-only approach
+
+        # This view always changes data so only POST requests should work
+        # if request.method != 'POST':
+        #     raise Http404
+
+        version = self.get_object(request, unquote(object_id))
+        if version is None:
+            return self._get_obj_does_not_exist_redirect(
+                request, self.model._meta, object_id)
         # If published then there's extra things to do...
         if version.state == PUBLISHED:
             # First check there is no draft record for this grouper
@@ -326,7 +330,6 @@
             app=version.content._meta.app_label,
             model=version.content._meta.model_name,
         ), args=(version.content.pk,))
->>>>>>> 76dd825c
         return redirect(url)
 
     def changelist_view(self, request, extra_context=None):
@@ -358,15 +361,14 @@
                 name='{}_{}_publish'.format(*info),
             ),
             url(
-<<<<<<< HEAD
                 r'^(.+)/unpublish/$',
                 self.admin_site.admin_view(self.unpublish_view),
                 name='{}_{}_unpublish'.format(*info),
-=======
+            ),
+            url(
                 r'^(.+)/edit-redirect/$',
                 self.admin_site.admin_view(self.edit_redirect_view),
                 name='{}_{}_edit_redirect'.format(*info),
->>>>>>> 76dd825c
             ),
         ] + super().get_urls()
 
