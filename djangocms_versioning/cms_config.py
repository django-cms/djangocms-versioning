--- conflicted
+++ resolved
@@ -3,17 +3,12 @@
 from django.conf import settings
 from django.contrib import messages
 from django.contrib.admin.utils import flatten_fieldsets
-<<<<<<< HEAD
 from django.core.exceptions import (
     ImproperlyConfigured,
     ObjectDoesNotExist,
     PermissionDenied,
 )
 from django.http import HttpResponse, HttpResponseBadRequest, HttpResponseForbidden
-=======
-from django.core.exceptions import ImproperlyConfigured
-from django.http import HttpResponseForbidden
->>>>>>> 4e5b1c47
 from django.utils.encoding import force_str
 from django.utils.functional import cached_property
 from django.utils.translation import gettext_lazy as _
@@ -24,11 +19,7 @@
 from cms.utils.i18n import get_language_list, get_language_tuple
 from cms.utils.plugins import copy_plugins_to_placeholder
 
-<<<<<<< HEAD
-from . import versionables
-=======
-from . import indicators
->>>>>>> 4e5b1c47
+from . import indicators, versionables
 from .admin import VersioningAdminMixin
 from .datastructures import BaseVersionableItem, VersionableItem
 from .exceptions import ConditionFailed
@@ -303,7 +294,6 @@
                     form.declared_fields[f_name].widget.attrs["readonly"] = True
         return form
 
-<<<<<<< HEAD
     def get_queryset(self, request):
         urls = ("cms_pagecontent_get_tree",)
         queryset = super().get_queryset(request)
@@ -361,7 +351,7 @@
                 return HttpResponseForbidden(force_str(_('You do not have permission to copy these plugins.')))
             copy_plugins_to_placeholder(plugins, target, language=target_language)
         return HttpResponse("ok")
-=======
+
     def change_innavigation(self, request, object_id):
         page_content = self.get_object(request, object_id=object_id)
         version = Version.objects.get_for_content(page_content)
@@ -371,7 +361,6 @@
             self.message_user(request, force_str(e), messages.ERROR)
             return HttpResponseForbidden(force_str(e))
         return super().change_innavigation(request, object_id)
->>>>>>> 4e5b1c47
 
 
 class VersioningCMSConfig(CMSAppConfig):
@@ -396,10 +385,7 @@
             content_admin_mixin=VersioningCMSPageAdminMixin,
         )
     ]
-<<<<<<< HEAD
     cms_toolbar_mixin = CMSToolbarVersioningMixin
-=======
     PageContent.add_to_class("is_editable", indicators.is_editable)
     PageContent.add_to_class("content_indicator", indicators.content_indicator)
-    PageContent.add_to_class("__bool__", lambda self: self.versions.exists())
->>>>>>> 4e5b1c47
+    PageContent.add_to_class("__bool__", lambda self: self.versions.exists())