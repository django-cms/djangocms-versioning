from django.conf import settings
from django.contrib.contenttypes.fields import GenericForeignKey
from django.contrib.contenttypes.models import ContentType
from django.db import models

from django_fsm import FSMField, transition

from . import constants


class Version(models.Model):

    created = models.DateTimeField(auto_now_add=True)
    content_type = models.ForeignKey(
        ContentType,
        on_delete=models.PROTECT,
    )
    object_id = models.PositiveIntegerField()
    content = GenericForeignKey('content_type', 'object_id')
    state = FSMField(
        default=constants.DRAFT, choices=constants.VERSION_STATES, protected=True)

    def copy(self):
        """Creates a new Version object, with a copy of the content object
        """
<<<<<<< HEAD
        content_class = self.content.__class__
        content_fields = {
            field.name: getattr(self.content, field.name)
            for field in content_class._meta.fields
            # don't copy primary key because we're creating a new obj
            if content_class._meta.pk.name != field.name
        }
        new_content = content_class.objects.create(**content_fields)
=======
        content_model = self.content.__class__
        content_fields = {
            field.name: getattr(self.content, field.name)
            for field in content_model._meta.fields
            # don't copy primary key because we're creating a new obj
            if content_model._meta.pk.name != field.name
        }
        new_content = content_model.objects.create(**content_fields)
>>>>>>> fe59bf25
        new_version = Version.objects.create(content=new_content)
        return new_version

    @transition(field=state, source=constants.DRAFT, target=constants.ARCHIVED)
    def archive(self, user):
        """Change state to ARCHIVED"""
        StateTracking.objects.create(
            version=self,
            old_state=constants.DRAFT,
            new_state=constants.ARCHIVED,
            user=user
        )

    @transition(field=state, source=constants.DRAFT, target=constants.PUBLISHED)
    def publish(self, user):
        """Change state to PUBLISHED"""
        StateTracking.objects.create(
            version=self,
            old_state=constants.DRAFT,
            new_state=constants.PUBLISHED,
            user=user
        )

    @transition(field=state, source=constants.PUBLISHED, target=constants.UNPUBLISHED)
    def unpublish(self, user):
        """Change state to UNPUBLISHED"""
        StateTracking.objects.create(
            version=self,
            old_state=constants.PUBLISHED,
            new_state=constants.UNPUBLISHED,
            user=user
        )


class StateTracking(models.Model):
    version = models.ForeignKey(Version, on_delete=models.CASCADE)
    date = models.DateTimeField(auto_now_add=True)
    old_state = models.CharField(
        max_length=100, choices=constants.VERSION_STATES)
    new_state = models.CharField(
        max_length=100, choices=constants.VERSION_STATES)
    user = models.ForeignKey(
        settings.AUTH_USER_MODEL, on_delete=models.CASCADE)<|MERGE_RESOLUTION|>--- conflicted
+++ resolved
@@ -23,16 +23,6 @@
     def copy(self):
         """Creates a new Version object, with a copy of the content object
         """
-<<<<<<< HEAD
-        content_class = self.content.__class__
-        content_fields = {
-            field.name: getattr(self.content, field.name)
-            for field in content_class._meta.fields
-            # don't copy primary key because we're creating a new obj
-            if content_class._meta.pk.name != field.name
-        }
-        new_content = content_class.objects.create(**content_fields)
-=======
         content_model = self.content.__class__
         content_fields = {
             field.name: getattr(self.content, field.name)
@@ -41,7 +31,6 @@
             if content_model._meta.pk.name != field.name
         }
         new_content = content_model.objects.create(**content_fields)
->>>>>>> fe59bf25
         new_version = Version.objects.create(content=new_content)
         return new_version
 
