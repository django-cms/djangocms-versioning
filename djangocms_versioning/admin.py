from collections import OrderedDict

from django.contrib import admin, messages
from django.contrib.admin.options import IncorrectLookupParameters
from django.contrib.admin.utils import flatten_fieldsets, unquote
from django.contrib.admin.views.main import ChangeList
from django.contrib.contenttypes.models import ContentType
from django.core.exceptions import ObjectDoesNotExist
from django.http import Http404, HttpResponseNotAllowed
from django.shortcuts import redirect, render
from django.template.loader import render_to_string, select_template
from django.template.response import TemplateResponse
from django.urls import re_path, reverse
from django.utils.encoding import force_str
from django.utils.formats import localize
from django.utils.html import format_html, format_html_join
<<<<<<< HEAD
from django.utils.timezone import localtime
from django.utils.translation import gettext_lazy as _
=======
from django.utils.translation import ugettext_lazy as _
>>>>>>> 2bd2cf32

from cms.models import PageContent
from cms.utils import get_language_from_request
from cms.utils.conf import get_cms_setting
from cms.utils.urlutils import add_url_parameters

from . import versionables
from .compat import DJANGO_GTE_21
from .constants import ARCHIVED, DRAFT, PUBLISHED, UNPUBLISHED
from .exceptions import ConditionFailed
from .forms import grouper_form_factory
from .helpers import (
    get_admin_url,
    get_editable_url,
    get_preview_url,
    proxy_model,
    version_list_url,
)
from .models import Version
from .versionables import _cms_extension


class VersioningChangeListMixin:
    """Mixin used for ChangeList classes of content models."""

    def get_queryset(self, request):
        """Limit the content model queryset to latest versions only."""
        queryset = super().get_queryset(request)
        versionable = versionables.for_content(queryset.model)

        # TODO: Improve the grouping filters to use anything defined in the
        #       apps versioning config extra_grouping_fields
        grouping_filters = {}
        if 'language' in versionable.extra_grouping_fields:
            grouping_filters['language'] = get_language_from_request(request)

        return queryset.filter(pk__in=versionable.distinct_groupers(**grouping_filters))


def versioning_change_list_factory(base_changelist_cls):
    """Generate a ChangeList class to use for the content model"""
    return type(
        "Versioned" + base_changelist_cls.__name__,
        (VersioningChangeListMixin, base_changelist_cls),
        {}
    )


class VersioningAdminMixin:
    """Mixin providing versioning functionality to admin classes of
    content models.
    """

    def save_model(self, request, obj, form, change):
        """
        Overrides the save method to create a version object
        when a content object is created
        """
        super().save_model(request, obj, form, change)
        if not change:
            if isinstance(obj, PageContent):
                # FIXME disabled version creation for `cms.PageContent`
                # here, as it's already done in `cms.api.create_title`
                return
            # create a new version object and save it
            Version.objects.create(content=obj, created_by=request.user)

    def get_queryset(self, request):
        """Override manager so records not in published state can be displayed"""
        from .helpers import override_default_manager

        with override_default_manager(self.model, self.model._original_manager):
            queryset = super().get_queryset(request)
        return queryset

    def get_changelist(self, request, **kwargs):
        ChangeList = super().get_changelist(request, **kwargs)
        return versioning_change_list_factory(ChangeList)

    change_form_template = "djangocms_versioning/admin/mixin/change_form.html"

    def render_change_form(
        self, request, context, add=False, change=False, form_url="", obj=None
    ):
        """Add a link to the version table to the change form view"""
        if "versioning_fallback_change_form_template" not in context:
            context[
                "versioning_fallback_change_form_template"
            ] = super().change_form_template

        return super().render_change_form(request, context, add, change, form_url, obj)

    def has_change_permission(self, request, obj=None):
        # Add additional version checks
        if obj:
            version = Version.objects.get_for_content(obj)
            return version.check_modify.as_bool(request.user)
        return super().has_change_permission(request, obj)


class ExtendedVersionAdminMixin(VersioningAdminMixin):
    """
    Extended VersionAdminMixin for common/generic versioning admin items
    """

    class Media:
        js = ("admin/js/jquery.init.js", "djangocms_versioning/js/actions.js")
        css = {
            "all": ("djangocms_versioning/css/actions.css",)
        }

    def get_version(self, obj):
        """
        Return the latest version of a given object
        :param obj: Versioned Content instance
        :return: Latest Version linked with content instance
        """
        return obj.versions.all()[0]

    def get_versioning_state(self, obj):
        """
        Return the state of a given version
        """
        return self.get_version(obj).get_state_display()

    get_versioning_state.short_description = _("State")

    def get_author(self, obj):
        """
        Return the author who created a version
        :param obj: Versioned content model Instance
        :return: Author
        """
        return self.get_version(obj).created_by

    get_author.short_description = _("Author")

    def get_modified_date(self, obj):
        """
        Get the last modified date of a version
        :param obj: Versioned content model Instance
        :return: Modified Date
        """
        return self.get_version(obj).modified

    get_modified_date.short_description = _("Modified")

    def _get_preview_url(self, obj):
        """
        Return the preview method if available, otherwise return None
        :return: method or None
        """
        if hasattr(obj, "get_preview_url"):
            return obj.get_preview_url()
        else:
            return None

    def _list_actions(self, request):
        """
        A closure that makes it possible to pass request object to
        list action button functions.
        """

        def list_actions(obj):
            """Display links to state change endpoints
            """
            return format_html_join(
                "",
                "{}",
                ((action(obj, request),) for action in self.get_list_actions()),
            )

        list_actions.short_description = _("actions")
        return list_actions

    def _get_preview_link(self, obj, request, disabled=False):
        """
        Return a user friendly button for previewing the content model
        :param obj: Instance of versioned content model
        :param request: The request to admin menu
        :param disabled: Should the link be marked disabled?
        :return: Preview icon template
        """
        preview_url = self._get_preview_url(obj)
        if not preview_url:
            disabled = True

        return render_to_string(
            "djangocms_versioning/admin/icons/preview.html",
            {"url": preview_url or get_preview_url(obj), "disabled": disabled},
        )

    def _get_edit_link(self, obj, request, disabled=False):
        """
        Return a user friendly button for editing the content model
        - mark disabled if user doesn't have permission
        - hide completely if instance cannot be edited
        :param obj: Instance of Versioned model
        :param request: The request to admin menu
        :param disabled: Should the link be marked disabled?
        :return: Preview icon template
        """
        version = proxy_model(self.get_version(obj), self.model)

        if version.state not in (DRAFT, PUBLISHED):
            # Don't display the link if it can't be edited
            return ""

        if not version.check_edit_redirect.as_bool(request.user):
            disabled = True

        url = reverse(
            "admin:{app}_{model}_edit_redirect".format(
                app=version._meta.app_label, model=version._meta.model_name
            ),
            args=(version.pk,),
        )
        return render_to_string(
            "djangocms_versioning/admin/icons/edit_icon.html",
            {"url": url, "disabled": disabled, "get": False},
        )

    def _get_manage_versions_link(self, obj, request, disabled=False):
        url = version_list_url(obj)
        return render_to_string(
            "djangocms_versioning/admin/icons/manage_versions.html",
            {"url": url, "disabled": disabled, "action": False},
        )

    def get_list_actions(self):
        """
        Collect rendered actions from implemented methods and return as list
        """
        return [
            self._get_preview_link,
            self._get_edit_link,
            self._get_manage_versions_link,
        ]

    def get_preview_link(self, obj):
        return format_html(
            '<a href="{}" class="js-moderation-close-sideframe" target="_top">'
            '<span class="cms-icon cms-icon-eye"></span> {}'
            "</a>",
            obj.get_preview_url(),
            _("Preview"),
        )

    get_preview_link.short_description = _("Preview")

    def get_list_display(self, request):
        # get configured list_display
        list_display = self.list_display
        # Add versioning information and action fields
        list_display += (
            "get_author",
            "get_modified_date",
            "get_versioning_state",
            self._list_actions(request)
        )
        return list_display


class VersionChangeList(ChangeList):
    def get_filters_params(self, params=None):
        """Removes the grouper param from the filters as the main grouper
        filtering is not handled by the UI filters and therefore needs to be
        handled differently.
        """
        content_model = self.model_admin.model._source_model
        versionable = versionables.for_content(content_model)
        filter_params = super().get_filters_params(params)
        filter_params.pop(versionable.grouper_field_name, None)
        return filter_params

    def get_grouping_field_filters(self, request):
        """Handles extra grouping params (such as PageContent.language).

        The get_filters_params method does return these filters as they are
        visible in the UI, however they need extra handling due to db
        optimization and the difficulties involved in handling the
        generic foreign key from Version to the content model."""
        content_model = self.model_admin.model._source_model
        versionable = versionables.for_content(content_model)
        fields = versionable.grouping_fields
        for field in fields:
            value = request.GET.get(field)
            if value is not None:
                yield field, value

    def get_queryset(self, request):
        """Adds support for querying the version model by grouping fields.

        Filters by the value of grouping fields (specified in VersionableItem
        definition) of content model.

        Functionality is implemented here, because list_filter doesn't allow
        for specifying filters that work without being shown in the UI
        along with filter choices.
        """
        queryset = super().get_queryset(request)
        content_model = self.model_admin.model._source_model
        versionable = versionables.for_content(content_model)
        filters = dict(self.get_grouping_field_filters(request))
        if versionable.grouper_field_name not in filters:
            raise IncorrectLookupParameters("Missing grouper")
        return queryset.filter_by_grouping_values(versionable, **filters)


def fake_filter_factory(versionable, field_name):
    """Returns filters that merely expose the filtering UI,
    without having any effect on the resulting queryset.
    """
    field = versionable.content_model._meta.get_field(field_name)
    lookups_ = versionable.version_list_filter_lookups[field_name]

    class FakeFilter(admin.SimpleListFilter):
        title = field.verbose_name
        parameter_name = field_name

        def lookups(self, request, model_admin):
            if callable(lookups_):
                return lookups_()
            else:
                return lookups_

        def queryset(self, request, queryset):
            return queryset

    return FakeFilter


class VersionAdmin(admin.ModelAdmin):
    """Admin class used for version models.
    """

    class Media:
        js = ("admin/js/jquery.init.js", "djangocms_versioning/js/actions.js",)
        css = {"all": ("djangocms_versioning/css/actions.css",)}

    # register custom actions
    actions = ["compare_versions"]

    list_display_links = None

    # FIXME disabled until GenericRelation attached to content models gets
    # fixed to include subclass (polymorphic) support
    #
    # def get_queryset(self, request):
    #     return super().get_queryset(request).prefetch_related('content')

    def get_changelist(self, request, **kwargs):
        return VersionChangeList

    def get_list_filter(self, request):
        """Adds the filters for the extra grouping fields to the UI."""
        versionable = versionables.for_content(self.model._source_model)
        return [
            fake_filter_factory(versionable, field)
            for field in versionable.extra_grouping_fields
        ]

    def _state_actions(self, request):
        def state_actions(obj):
            """Display links to state change endpoints
            """
            return format_html_join(
                "",
                "{}",
                ((action(obj, request),) for action in self.get_state_actions()),
            )

        state_actions.short_description = _("actions")
        return state_actions

    def get_list_display(self, request):
        return (
            "nr",
            "created",
            "modified",
            "content_link",
            "created_by",
            "state",
            self._state_actions(request),
        )

    def get_actions(self, request):
        """Removes the standard django admin delete action."""
        actions = super().get_actions(request)
        # disable delete action
        if "delete_selected" in actions:
            del actions["delete_selected"]
        return actions

    def nr(self, obj):
        """Get the identifier of the version. Might be something other
        than the pk eventually.
        """
        return obj.number

    nr.admin_order_field = "pk"
    nr.short_description = _("version number")

    def content_link(self, obj):
        """Display html for the content preview url"""
        content = obj.content
        url = get_preview_url(content)

        return format_html(
            '<a target="_top" class="js-versioning-close-sideframe" href="{url}">{label}</a>',
            url=url,
            label=content,
        )

    content_link.short_description = _("Content")
    content_link.admin_order_field = "content"

    def _get_archive_link(self, obj, request, disabled=False):
        """Helper function to get the html link to the archive action
        """
        if not obj.state == DRAFT:
            # Don't display the link if it can't be archived
            return ""
        archive_url = reverse(
            "admin:{app}_{model}_archive".format(
                app=obj._meta.app_label, model=self.model._meta.model_name
            ),
            args=(obj.pk,),
        )

        if not obj.can_be_archived() or not obj.check_archive.as_bool(request.user):
            disabled = True

        return render_to_string(
            "djangocms_versioning/admin/archive_icon.html",
            {"archive_url": archive_url, "disabled": disabled},
        )

    def _get_publish_link(self, obj, request):
        """Helper function to get the html link to the publish action
        """
        if not obj.state == DRAFT:
            # Don't display the link if it can't be published
            return ""
        publish_url = reverse(
            "admin:{app}_{model}_publish".format(
                app=obj._meta.app_label, model=self.model._meta.model_name
            ),
            args=(obj.pk,),
        )
        return render_to_string(
            "djangocms_versioning/admin/publish_icon.html", {"publish_url": publish_url}
        )

    def _get_unpublish_link(self, obj, request, disabled=False):
        """Helper function to get the html link to the unpublish action
        """
        if not obj.state == PUBLISHED:
            # Don't display the link if it can't be unpublished
            return ""
        unpublish_url = reverse(
            "admin:{app}_{model}_unpublish".format(
                app=obj._meta.app_label, model=self.model._meta.model_name
            ),
            args=(obj.pk,),
        )

        if not obj.can_be_unpublished() or not obj.check_unpublish.as_bool(
            request.user
        ):
            disabled = True

        return render_to_string(
            "djangocms_versioning/admin/unpublish_icon.html",
            {"unpublish_url": unpublish_url, "disabled": disabled},
        )

    def _get_edit_link(self, obj, request, disabled=False):
        """Helper function to get the html link to the edit action
        """
        if obj.state == PUBLISHED:
            pks_for_grouper = obj.versionable.for_content_grouping_values(
                obj.content
            ).values_list("pk", flat=True)
            drafts = Version.objects.filter(
                object_id__in=pks_for_grouper,
                content_type=obj.content_type,
                state=DRAFT,
            )
            if drafts.exists():
                return ""
        elif obj.state != DRAFT:
            # Don't display the link if it's not a draft
            return ""

        if not obj.check_edit_redirect.as_bool(request.user):
            disabled = True

        edit_url = reverse(
            "admin:{app}_{model}_edit_redirect".format(
                app=obj._meta.app_label, model=self.model._meta.model_name
            ),
            args=(obj.pk,),
        )
        return render_to_string(
            "djangocms_versioning/admin/edit_icon.html",
            {"edit_url": edit_url, "disabled": disabled},
        )

    def _get_revert_link(self, obj, request, disabled=False):
        """Helper function to get the html link to the revert action
        """
        if obj.state not in (UNPUBLISHED, ARCHIVED):
            # Don't display the link if it's a draft or published
            return ""

        revert_url = reverse(
            "admin:{app}_{model}_revert".format(
                app=obj._meta.app_label, model=self.model._meta.model_name
            ),
            args=(obj.pk,),
        )

        if not obj.check_revert.as_bool(request.user):
            disabled = True

        return render_to_string(
            "djangocms_versioning/admin/revert_icon.html",
            {"revert_url": revert_url, "disabled": disabled},
        )

    def _get_discard_link(self, obj, request, disabled=False):
        """Helper function to get the html link to the discard action
        """
        if obj.state not in (DRAFT,):
            # Don't display the link if it's not a draft
            return ""

        discard_url = reverse(
            "admin:{app}_{model}_discard".format(
                app=obj._meta.app_label, model=self.model._meta.model_name
            ),
            args=(obj.pk,),
        )

        if not obj.check_discard.as_bool(request.user):
            disabled = True

        return render_to_string(
            "djangocms_versioning/admin/discard_icon.html",
            {"discard_url": discard_url, "disabled": disabled},
        )

    def get_state_actions(self):
        """Returns all action links as a list"""
        return [
            self._get_edit_link,
            self._get_archive_link,
            self._get_publish_link,
            self._get_unpublish_link,
            self._get_revert_link,
            self._get_discard_link,
        ]

    def compare_versions(self, request, queryset):
        """
        Redirects to a compare versions view based on a users choice
        """
        queryset = queryset.order_by("pk")

        # Validate that only two versions are selected
        if queryset.count() != 2:
            self.message_user(request, _("Exactly two versions need to be selected."))
            return

        # Build the link for the version comparison of the two selected versions
        url = reverse(
            "admin:{app}_{model}_compare".format(
                app=self.model._meta.app_label, model=self.model._meta.model_name
            ),
            args=(queryset[0].pk,),
        )
        url += "?compare_to=%d" % queryset[1].pk

        return redirect(url)

    compare_versions.short_description = _("Compare versions")

    def grouper_form_view(self, request):
        """Displays an intermediary page to select a grouper object
        to show versions of.
        """
        language = get_language_from_request(request)
        context = dict(
            self.admin_site.each_context(request),
            opts=self.model._meta,
            form=grouper_form_factory(self.model._source_model, language)(),
        )
        return render(request, "djangocms_versioning/admin/grouper_form.html", context)

    def archive_view(self, request, object_id):
        """Archives the specified version and redirects back to the
        version changelist
        """

        # Check version exists
        version = self.get_object(request, unquote(object_id))
        if version is None:
            return self._get_obj_does_not_exist_redirect(
                request, self.model._meta, object_id
            )

        if not version.can_be_archived():
            self.message_user(request, _("Version cannot be archived"), messages.ERROR)
            return redirect(version_list_url(version.content))
        try:
            version.check_archive(request.user)
        except ConditionFailed as e:
            self.message_user(request, force_str(e), messages.ERROR)
            return redirect(version_list_url(version.content))

        if request.method != "POST":
            context = dict(
                object_name=version.content,
                version_number=version.number,
                object_id=object_id,
                archive_url=reverse(
                    "admin:{app}_{model}_archive".format(
                        app=self.model._meta.app_label,
                        model=self.model._meta.model_name,
                    ),
                    args=(version.content.pk,),
                ),
                back_url=version_list_url(version.content),
            )
            return render(
                request, "djangocms_versioning/admin/archive_confirmation.html", context
            )
        else:
            # Archive the version
            version.archive(request.user)
            # Display message
            self.message_user(request, _("Version archived"))
        # Redirect
        return redirect(version_list_url(version.content))

    def publish_view(self, request, object_id):
        """Publishes the specified version and redirects back to the
        version changelist
        """
        # This view always changes data so only POST requests should work
        if request.method != "POST":
            return HttpResponseNotAllowed(
                ["POST"], _("This view only supports POST method.")
            )

        # Check version exists
        version = self.get_object(request, unquote(object_id))
        if version is None:
            return self._get_obj_does_not_exist_redirect(
                request, self.model._meta, object_id
            )

        if not version.can_be_published():
            self.message_user(request, _("Version cannot be published"), messages.ERROR)
            return redirect(version_list_url(version.content))
        try:
            version.check_publish(request.user)
        except ConditionFailed as e:
            self.message_user(request, force_str(e), messages.ERROR)
            return redirect(version_list_url(version.content))

        # Publish the version
        version.publish(request.user)
        # Display message
        self.message_user(request, _("Version published"))
        # Redirect
        return redirect(version_list_url(version.content))

    def unpublish_view(self, request, object_id):
        """Unpublishes the specified version and redirects back to the
        version changelist
        """
        # Check version exists
        version = self.get_object(request, unquote(object_id))
        if version is None:
            return self._get_obj_does_not_exist_redirect(
                request, self.model._meta, object_id
            )

        if not version.can_be_unpublished():
            self.message_user(
                request, _("Version cannot be unpublished"), messages.ERROR
            )
            return redirect(version_list_url(version.content))
        try:
            version.check_unpublish(request.user)
        except ConditionFailed as e:
            self.message_user(request, force_str(e), messages.ERROR)
            return redirect(version_list_url(version.content))

        if request.method != "POST":
            context = dict(
                object_name=version.content,
                version_number=version.number,
                object_id=object_id,
                unpublish_url=reverse(
                    "admin:{app}_{model}_unpublish".format(
                        app=self.model._meta.app_label,
                        model=self.model._meta.model_name,
                    ),
                    args=(version.content.pk,),
                ),
                back_url=version_list_url(version.content),
            )
            extra_context = OrderedDict(
                [
                    (key, func(request, version))
                    for key, func in _cms_extension()
                    .add_to_context.get("unpublish", {})
                    .items()
                ]
            )
            context.update({"extra_context": extra_context})
            return render(
                request,
                "djangocms_versioning/admin/unpublish_confirmation.html",
                context,
            )
        else:
            # Unpublish the version
            version.unpublish(request.user)
            # Display message
            self.message_user(request, _("Version unpublished"))
        # Redirect
        return redirect(version_list_url(version.content))

    def _get_edit_redirect_version(self, request, version):
        """Helper method to get the latest draft or create one if one does not exist."""
        # If published then there's extra things to do...
        if version.state == PUBLISHED:
            # First check there is no draft record for this grouper
            # already.
            pks_for_grouper = version.versionable.for_content_grouping_values(
                version.content
            ).values_list("pk", flat=True)
            content_type = ContentType.objects.get_for_model(version.content)
            drafts = Version.objects.filter(
                object_id__in=pks_for_grouper, content_type=content_type, state=DRAFT
            )
            if drafts.exists():
                # There is a draft record so people should be editing
                # the draft record not the published one. Redirect to draft.
                draft = drafts.first()
                # Run edit checks for the found draft as well
                draft.check_edit_redirect(request.user)
                return draft
            # If there is no draft record then create a new version
            # that's a draft with the content copied over
            return version.copy(request.user)
        elif version.state == DRAFT:
            # Return current version as it is a draft
            return version

    def edit_redirect_view(self, request, object_id):
        """Redirects to the admin change view and creates a draft version
        if no draft exists yet.
        """
        # This view always changes data so only POST requests should work
        if request.method != "POST":
            return HttpResponseNotAllowed(
                ["POST"], _("This view only supports POST method.")
            )

        version = self.get_object(request, unquote(object_id))
        if version is None:
            raise Http404

        try:
            version.check_edit_redirect(request.user)
            target = self._get_edit_redirect_version(request, version)
        except ConditionFailed as e:
            self.message_user(request, force_str(e), messages.ERROR)
            return redirect(version_list_url(version.content))

        # Redirect
        return redirect(get_editable_url(target.content))

    def revert_view(self, request, object_id):
        """Reverts to the specified version i.e. creates a draft from it."""
        version = self.get_object(request, unquote(object_id))

        if version is None:
            raise Http404

        try:
            version.check_revert(request.user)
        except ConditionFailed as e:
            self.message_user(request, force_str(e), messages.ERROR)
            return redirect(version_list_url(version.content))

        pks_for_grouper = version.versionable.for_content_grouping_values(
            version.content
        ).values_list("pk", flat=True)
        drafts = Version.objects.filter(
            object_id__in=pks_for_grouper,
            content_type=version.content_type,
            state=DRAFT,
        )

        draft_version = None
        if drafts.exists():
            draft_version = drafts.first()

        if request.method != "POST":
            context = dict(
                object_name=version.content,
                version_number=version.number,
                draft_version=draft_version,
                object_id=object_id,
                revert_url=reverse(
                    "admin:{app}_{model}_revert".format(
                        app=self.model._meta.app_label,
                        model=self.model._meta.model_name,
                    ),
                    args=(version.content.pk,),
                ),
                back_url=version_list_url(version.content),
            )
            return render(
                request, "djangocms_versioning/admin/revert_confirmation.html", context
            )
        else:

            if draft_version and request.POST.get("archive"):
                draft_version.archive(request.user)

            if draft_version and request.POST.get("discard"):
                draft_version.delete()

            version = version.copy(request.user)
            # Redirect
            return redirect(version_list_url(version.content))

    def discard_view(self, request, object_id):
        """Discards the specified version"""
        version = self.get_object(request, unquote(object_id))
        if version is None:
            raise Http404

        try:
            version.check_discard(request.user)
        except ConditionFailed as e:
            self.message_user(request, force_str(e), messages.ERROR)
            return redirect(version_list_url(version.content))

        if request.method != "POST":
            context = dict(
                object_name=version.content,
                version_number=version.number,
                draft_version=version,
                object_id=object_id,
                revert_url=reverse(
                    "admin:{app}_{model}_revert".format(
                        app=self.model._meta.app_label,
                        model=self.model._meta.model_name,
                    ),
                    args=(version.content.pk,),
                ),
                back_url=version_list_url(version.content),
            )
            return render(
                request, "djangocms_versioning/admin/discard_confirmation.html", context
            )

        version_url = version_list_url(version.content)
        if request.POST.get("discard"):
            ModelClass = version.content.__class__
            deleted = version.delete()
            if deleted[1]['last']:
                version_url = get_admin_url(ModelClass, 'changelist')
                self.message_user(request, _('The last version has been deleted'))

        return redirect(version_url)

    def compare_view(self, request, object_id):
        """Compares two versions
        """
        # Get version 1 (the version we're comparing against)
        v1 = self.get_object(request, unquote(object_id))
        if v1 is None:
            return self._get_obj_does_not_exist_redirect(
                request, self.model._meta, object_id
            )
        persist_params = {
            get_cms_setting("CMS_TOOLBAR_URL__DISABLE"): 1,
            get_cms_setting("CMS_TOOLBAR_URL__PERSIST"): 0,
        }
        v1_preview_url = add_url_parameters(
            reverse(
                "admin:cms_placeholder_render_object_preview",
                args=(v1.content_type_id, v1.object_id),
            ),
            **persist_params
        )
        # Get the list of versions for the grouper. This is for use
        # in the dropdown to choose a version.
        version_list = Version.objects.filter_by_content_grouping_values(
            v1.content
        ).order_by("-number")
        # Add the above to context
        context = {
            "version_list": version_list,
            "v1": v1,
            "v1_preview_url": v1_preview_url,
            "v1_description": format_html(
                'Version #{number} ({date})',
                obj=v1,
                number=v1.number,
                date=localize(v1.created),
            ),
            "return_url": version_list_url(v1.content),
        }

        # Now check if version 2 has been specified and add to context
        # if yes
        if "compare_to" in request.GET:
            v2 = self.get_object(request, unquote(request.GET["compare_to"]))
            if v2 is None:
                return self._get_obj_does_not_exist_redirect(
                    request, self.model._meta, request.GET["compare_to"]
                )
            else:
                context.update(
                    {
                        "v2": v2,
                        "v2_preview_url": add_url_parameters(
                            reverse(
                                "admin:cms_placeholder_render_object_preview",
                                args=(v2.content_type_id, v2.object_id),
                            ),
                            **persist_params
                        ),
                        "v2_description": format_html(
                            'Version #{number} ({date})',
                            obj=v2,
                            number=v2.number,
                            date=localize(v2.created),
                        ),
                    }
                )
        return TemplateResponse(
            request, "djangocms_versioning/admin/compare.html", context
        )

    def changelist_view(self, request, extra_context=None):
        """Handle grouper filtering on the changelist"""
        if not request.GET:
            # redirect to grouper form when there's no GET parameters
            opts = self.model._meta
            return redirect(
                reverse("admin:{}_{}_grouper".format(opts.app_label, opts.model_name))
            )
        extra_context = extra_context or {}
        versionable = versionables.for_content(self.model._source_model)

        try:
            grouper = versionable.get_grouper_with_fallbacks(
                int(request.GET.get(versionable.grouper_field_name))
            )
        except (TypeError, ValueError):
            grouper = None
        else:
            if grouper is None:
                # no exception and no grouper, thus the querydict is invalid
                raise Http404

        if grouper:
            # CAVEAT: as the breadcrumb trails expect a value for latest content in the template
            extra_context["latest_content"] = ({'pk': None})

            extra_context.update(
                grouper=grouper,
                title=_('Displaying versions of "{grouper}"').format(grouper=grouper),
            )
            breadcrumb_opts = self.model._source_model._meta
            extra_context["breadcrumb_opts"] = breadcrumb_opts
            # Check if custom breadcrumb template defined, otherwise
            # fallback on default
            breadcrumb_templates = [
                "admin/djangocms_versioning/{app_label}/{model_name}/versioning_breadcrumbs.html".format(
                    app_label=breadcrumb_opts.app_label,
                    model_name=breadcrumb_opts.model_name,
                ),
                "admin/djangocms_versioning/versioning_breadcrumbs.html",
            ]
            extra_context["breadcrumb_template"] = select_template(breadcrumb_templates)

        response = super().changelist_view(request, extra_context)

        # This is a slightly hacky way of accessing the instance of
        # the changelist that the admin changelist_view instantiates.
        # We do this to make sure that the latest content object is
        # picked from the same queryset as is being displayed in the
        # version table.
        if grouper and response.status_code == 200:
            # Catch the edge case where a grouper can have empty contents
            # when additional filters are present and the result set will be
            # empty for the additional values.
            try:
                response.context_data["latest_content"] = (
                    response.context_data["cl"].get_queryset(request)
                        .latest("created")
                        .content
                )
            except ObjectDoesNotExist:
                pass
        return response

    def get_urls(self):
        info = self.model._meta.app_label, self.model._meta.model_name
        return [
            re_path(
                r"^select/$",
                self.admin_site.admin_view(self.grouper_form_view),
                name="{}_{}_grouper".format(*info),
            ),
            re_path(
                r"^(.+)/archive/$",
                self.admin_site.admin_view(self.archive_view),
                name="{}_{}_archive".format(*info),
            ),
            re_path(
                r"^(.+)/publish/$",
                self.admin_site.admin_view(self.publish_view),
                name="{}_{}_publish".format(*info),
            ),
            re_path(
                r"^(.+)/unpublish/$",
                self.admin_site.admin_view(self.unpublish_view),
                name="{}_{}_unpublish".format(*info),
            ),
            re_path(
                r"^(.+)/edit-redirect/$",
                self.admin_site.admin_view(self.edit_redirect_view),
                name="{}_{}_edit_redirect".format(*info),
            ),
            re_path(
                r"^(.+)/revert/$",
                self.admin_site.admin_view(self.revert_view),
                name="{}_{}_revert".format(*info),
            ),
            re_path(
                r"^(.+)/compare/$",
                self.admin_site.admin_view(self.compare_view),
                name="{}_{}_compare".format(*info),
            ),
            re_path(
                r"^(.+)/discard/$",
                self.admin_site.admin_view(self.discard_view),
                name="{}_{}_discard".format(*info),
            ),
        ] + super().get_urls()

    def has_add_permission(self, request):
        return False

    def has_change_permission(self, request, obj=None):
        """Disable change view access
        """
        if obj is not None:
            return False
        return super().has_change_permission(request, obj)

    def has_delete_permission(self, request, obj=None):
        return False<|MERGE_RESOLUTION|>--- conflicted
+++ resolved
@@ -14,12 +14,8 @@
 from django.utils.encoding import force_str
 from django.utils.formats import localize
 from django.utils.html import format_html, format_html_join
-<<<<<<< HEAD
-from django.utils.timezone import localtime
+from django.utils.translation import ugettext_lazy as _
 from django.utils.translation import gettext_lazy as _
-=======
-from django.utils.translation import ugettext_lazy as _
->>>>>>> 2bd2cf32
 
 from cms.models import PageContent
 from cms.utils import get_language_from_request
@@ -27,7 +23,6 @@
 from cms.utils.urlutils import add_url_parameters
 
 from . import versionables
-from .compat import DJANGO_GTE_21
 from .constants import ARCHIVED, DRAFT, PUBLISHED, UNPUBLISHED
 from .exceptions import ConditionFailed
 from .forms import grouper_form_factory
