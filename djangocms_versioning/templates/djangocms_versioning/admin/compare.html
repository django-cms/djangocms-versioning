--- conflicted
+++ resolved
@@ -4,7 +4,6 @@
 <head>
     <meta charset="UTF-8">
     <title>{% spaceless %}
-<<<<<<< HEAD
     {% if left and right %}
         {% blocktrans with left=left.description right=right.description %}
         Compare {{ left }} to {{ right }}
@@ -15,18 +14,6 @@
         {% endblocktrans %}
     {% elif right %}
         {% blocktrans with right=right.description %}
-=======
-        {% if v1 and v2 %}
-        {% blocktrans with left=v1.description right=v1.description %}
-        Compare {{ left }} to {{ right }}
-        {% endblocktrans %}
-    {% elif v1 %}
-        {% blocktrans with left=v1.description %}
-        Compare {{ left }}
-        {% endblocktrans %}
-    {% elif right %}
-        {% blocktrans with right=v2.description %}
->>>>>>> 1c2ef9e4
         Compare {{ right }}
         {% endblocktrans %}
     {% endif %}{% endspaceless %}</title>
@@ -39,41 +26,23 @@
             "v1_url": "{{ left.url }}",
             "v1_description": "{{ left.description }}"
         {% endif %}
-<<<<<<< HEAD
         {% if right %}
             "v2_url": "{{ right.url }}",
             "v2_description": "{{ right.description }}",
         {% endif %}
-=======
-        {% if v2 %}
-            "v2_description": "{{ v2_description }}",
-        {% endif %}
-        "v1_url": "{{ v1_preview_url }}",
-        "v1_description": "{{ v1_description }}"
->>>>>>> 1c2ef9e4
     }'>
         <div class="cms-toolbar">
             <div class="cms-versioning-controls">
                 <a class="cms-btn" href="{{ return_url }}">{% trans "Back" %}</a> &nbsp;
                 <span class="cms-versioning-title">
-<<<<<<< HEAD
                 {% blocktrans with left=left.description %}
-=======
-                {% blocktrans with left=v1_description %}
->>>>>>> 1c2ef9e4
                     Comparing {{ left }} with
                 {% endblocktrans %}
                 </span>
                 <select class="js-cms-versioning-version cms-select">
-<<<<<<< HEAD
                     <option disabled {% if not request.GET.right %} selected{% endif %}>{% trans "Pick a version to compare to" %}</option>
                     {% for version in versions %}
-                        <option value="{{ version.pk }}" {% if right and right.obj == version %} selected{% endif %}>{{ version }} (#{{ version.number }}, {{ version.created|date }})</option>
-=======
-                    <option disabled {% if not request.GET.compare_to %} selected{% endif %}>{% trans "Pick a version to compare to" %}</option>
-                    {% for version in version_list %}
-                        <option value="{{ version.pk }}" {% if v2 and v2.pk == version.pk %} selected{% endif %}>{% trans  'Version'%} #{{ version.number }}({{ version.created|date }})</option>
->>>>>>> 1c2ef9e4
+                        <option value="{{ version.pk }}" {% if right and right.obj == version %} selected{% endif %}>{% trans  'Version'%} #{{ version.number }}({{ version.created|date }})</option>
                     {% endfor %}
                 </select>
                 <div class="cms-tooblar-item cms-toolbar-item-buttons">
