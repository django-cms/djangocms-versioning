--- conflicted
+++ resolved
@@ -195,21 +195,13 @@
         are collected into a list
         """
         app = apps.get_app_config('djangocms_versioning')
-<<<<<<< HEAD
-        pagecontent_versionable = VersioningCMSConfig.versioning[0]
-=======
         page_versionable = VersioningCMSConfig.versioning[0]
->>>>>>> 9346e80c
         poll_versionable = PollsCMSConfig.versioning[0]
         blog_versionable = BlogpostCMSConfig.versioning[0]
         comment_versionable = BlogpostCMSConfig.versioning[1]
         self.assertListEqual(
             app.cms_extension.versionables,
-<<<<<<< HEAD
-            [pagecontent_versionable, poll_versionable, blog_versionable, comment_versionable]
-=======
             [page_versionable, poll_versionable, blog_versionable, comment_versionable]
->>>>>>> 9346e80c
         )
 
     def test_admin_classes_reregistered(self):
