--- conflicted
+++ resolved
@@ -5,25 +5,13 @@
 
 from cms.app_base import CMSAppExtension
 
-<<<<<<< HEAD
-from .helpers import replace_admin_for_models
-from .versionable import Versionable, VersionableList
-=======
 from .datastructures import VersionableItem
 from .helpers import replace_admin_for_models
->>>>>>> d0f6b8e8
 
 
 class VersioningCMSExtension(CMSAppExtension):
 
     def __init__(self):
-<<<<<<< HEAD
-        self.versionables = VersionableList()
-
-    def handle_versioning_setting(self, cms_config):
-        """Check the versioning setting has been correctly set
-        and add the models to the masterlist if all is ok
-=======
         self.versionables = []
 
     @cached_property
@@ -33,7 +21,6 @@
     def handle_versioning_setting(self, cms_config):
         """Check the versioning setting has been correctly set
         and add it to the masterlist if all is ok
->>>>>>> d0f6b8e8
         """
         # First check that versioning is correctly defined
         if not hasattr(cms_config, 'versioning'):
@@ -43,17 +30,9 @@
             raise ImproperlyConfigured(
                 "versioning not defined as an iterable")
         for versionable in cms_config.versioning:
-<<<<<<< HEAD
-            if not isinstance(versionable, Versionable):
-                raise ImproperlyConfigured(
-                    "{!r} is not a subclass of djangocms_versioning.Versionable".format(versionable))
-        # If no exceptions raised, we can now add the versioned models
-        # into our masterlist
-=======
             if not isinstance(versionable, VersionableItem):
                 raise ImproperlyConfigured(
                     "{!r} is not a subclass of djangocms_versioning.datastructures.VersionableItem".format(versionable))
->>>>>>> d0f6b8e8
         self.versionables.extend(cms_config.versioning)
 
     def handle_admin_classes(self, cms_config):
@@ -61,11 +40,7 @@
         with an admin model class that inherits from VersioningAdminMixin.
         """
         replace_admin_for_models(
-<<<<<<< HEAD
-            VersionableList(cms_config.versioning).by_content.keys(),
-=======
             [versionable.content_model for versionable in cms_config.versioning],
->>>>>>> d0f6b8e8
         )
 
     def configure_app(self, cms_config):
