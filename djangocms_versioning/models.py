from django.apps import apps
from django.conf import settings
from django.contrib.contenttypes.fields import GenericForeignKey
from django.contrib.contenttypes.models import ContentType
from django.db import models

from django_fsm import FSMField, transition

from . import constants


class Version(models.Model):

    created = models.DateTimeField(auto_now_add=True)
    created_by = models.ForeignKey(settings.AUTH_USER_MODEL)
    content_type = models.ForeignKey(
        ContentType,
        on_delete=models.PROTECT,
    )
    object_id = models.PositiveIntegerField()
    content = GenericForeignKey('content_type', 'object_id')
    state = FSMField(
        default=constants.DRAFT, choices=constants.VERSION_STATES, protected=True)

<<<<<<< HEAD
    def save(self, **kwargs):
        super().save(**kwargs)
        # Only one draft version is allowed per grouper. Set all other
        # drafts to archived
        if self.state == constants.DRAFT:
            pks_for_grouper = self.versionable.for_grouper(
                self.grouper).values_list('pk', flat=True)
            to_archive = Version.objects.exclude(pk=self.pk).filter(
                state=constants.DRAFT, object_id__in=pks_for_grouper)
            for version in to_archive:
                version.archive(self.created_by)
                version.save()

    @property
    def versionable(self):
        """Helper property to get the versionable for the content type
        of the version
        """
        versioning_extension = apps.get_app_config(
            'djangocms_versioning').cms_extension
        return versioning_extension.versionables_by_content[
            self.content.__class__]

    @property
    def grouper(self):
        """Helper property to get the grouper for the version
        """
        return getattr(
            self.content, self.versionable.grouper_field_name)

    def copy(self, created_by):
        """Creates new Version object, with metadata copied over
        from self.
=======
    class Meta:
        unique_together = ("content_type", "object_id")
>>>>>>> 152deda6

    def copy(self):
        """Creates a new Version object, with a copy of the related
        content object.
        Allows customization of how the content object will be copied
        when specified in cms_config.py
        """
        content_model = self.content.__class__
<<<<<<< HEAD
        content_fields = {
            field.name: getattr(self.content, field.name)
            for field in content_model._meta.fields
            # don't copy primary key because we're creating a new obj
            if content_model._meta.pk.name != field.name
        }
        new_content = content_model.objects.create(**content_fields)
        new_version = Version.objects.create(
            content=new_content, created_by=created_by)
=======
        versioning_ext = apps.get_app_config(
            'djangocms_versioning').cms_extension
        copy_function = versioning_ext.versionables_by_content[
            content_model].copy_function
        new_content = copy_function(self.content)
        new_version = Version.objects.create(content=new_content)
>>>>>>> 152deda6
        return new_version

    @transition(field=state, source=constants.DRAFT, target=constants.ARCHIVED)
    def archive(self, user):
        """Change state to ARCHIVED"""
        StateTracking.objects.create(
            version=self,
            old_state=constants.DRAFT,
            new_state=constants.ARCHIVED,
            user=user
        )

    @transition(field=state, source=constants.DRAFT, target=constants.PUBLISHED)
    def publish(self, user):
        """Change state to PUBLISHED"""
        StateTracking.objects.create(
            version=self,
            old_state=constants.DRAFT,
            new_state=constants.PUBLISHED,
            user=user
        )

    @transition(field=state, source=constants.PUBLISHED, target=constants.UNPUBLISHED)
    def unpublish(self, user):
        """Change state to UNPUBLISHED"""
        StateTracking.objects.create(
            version=self,
            old_state=constants.PUBLISHED,
            new_state=constants.UNPUBLISHED,
            user=user
        )


class StateTracking(models.Model):
    version = models.ForeignKey(Version, on_delete=models.CASCADE)
    date = models.DateTimeField(auto_now_add=True)
    old_state = models.CharField(
        max_length=100, choices=constants.VERSION_STATES)
    new_state = models.CharField(
        max_length=100, choices=constants.VERSION_STATES)
    user = models.ForeignKey(
        settings.AUTH_USER_MODEL, on_delete=models.CASCADE)<|MERGE_RESOLUTION|>--- conflicted
+++ resolved
@@ -22,7 +22,9 @@
     state = FSMField(
         default=constants.DRAFT, choices=constants.VERSION_STATES, protected=True)
 
-<<<<<<< HEAD
+    class Meta:
+        unique_together = ("content_type", "object_id")
+
     def save(self, **kwargs):
         super().save(**kwargs)
         # Only one draft version is allowed per grouper. Set all other
@@ -54,38 +56,19 @@
             self.content, self.versionable.grouper_field_name)
 
     def copy(self, created_by):
-        """Creates new Version object, with metadata copied over
-        from self.
-=======
-    class Meta:
-        unique_together = ("content_type", "object_id")
->>>>>>> 152deda6
-
-    def copy(self):
         """Creates a new Version object, with a copy of the related
         content object.
         Allows customization of how the content object will be copied
         when specified in cms_config.py
         """
         content_model = self.content.__class__
-<<<<<<< HEAD
-        content_fields = {
-            field.name: getattr(self.content, field.name)
-            for field in content_model._meta.fields
-            # don't copy primary key because we're creating a new obj
-            if content_model._meta.pk.name != field.name
-        }
-        new_content = content_model.objects.create(**content_fields)
-        new_version = Version.objects.create(
-            content=new_content, created_by=created_by)
-=======
         versioning_ext = apps.get_app_config(
             'djangocms_versioning').cms_extension
         copy_function = versioning_ext.versionables_by_content[
             content_model].copy_function
         new_content = copy_function(self.content)
-        new_version = Version.objects.create(content=new_content)
->>>>>>> 152deda6
+        new_version = Version.objects.create(
+            content=new_content, created_by=created_by)
         return new_version
 
     @transition(field=state, source=constants.DRAFT, target=constants.ARCHIVED)
