--- conflicted
+++ resolved
@@ -6,15 +6,11 @@
 
 from cms.test_utils.testcases import CMSTestCase
 
-<<<<<<< HEAD
-=======
-from djangocms_versioning.models import Campaign
 from djangocms_versioning.test_utils.factories import (
     AnswerFactory,
     PollContentWithVersionFactory,
     PollVersionFactory,
 )
->>>>>>> 1783c7f2
 from djangocms_versioning.test_utils.polls.models import (
     Answer,
     Poll,
