--- conflicted
+++ resolved
@@ -98,13 +98,8 @@
             'all': ('djangocms_versioning/css/actions.css',)
         }
 
-<<<<<<< HEAD
     # register custom actions
     actions = ['compare_versions_action']
-=======
-    # disable delete action
-    actions = None
->>>>>>> 9346e80c
 
     list_display = (
         'nr',
@@ -211,13 +206,23 @@
     state_actions.short_description = 'actions'
 
     def compare_versions_action(self, request, queryset):
-
+        """
+        Redirects to a compare versions view based on a users choice
+        """
         # Validate that only two versions are selected
-        if len(queryset) is not 2:
-            self.message_user(request, message="No mate")
-        # Build the link for the version comparison
-        for version in queryset:
-            print("version")
+        if queryset.count() is not 2:
+            # FIXME: Needs to be multilingual
+            message = "Two versions have to be selected"
+            return self.message_user(request, message, level=messages.ERROR)
+
+        # Build the link for the version comparison of the two selected versions
+        url = reverse('admin:{app}_{model}_compare'.format(
+            app=self.model._meta.app_label,
+            model=self.model._meta.model_name,
+        ), args=(queryset[0].pk,))
+        url += '?compare_to=%d' % queryset[1].pk
+
+        return redirect(url)
 
     compare_versions_action.short_description = "Compare versions"
 
