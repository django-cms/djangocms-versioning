--- conflicted
+++ resolved
@@ -72,13 +72,9 @@
     admin_site.register(modeladmin.model, new_admin_class)
 
 
-<<<<<<< HEAD
 def replace_admin_for_models(
     pairs: Iterable[tuple[type[models.Model], type]], admin_site: admin.AdminSite | None = None
 ):
-=======
-def replace_admin_for_models(pairs: tuple[type[models.Model], type], admin_site: admin.AdminSite | None = None):
->>>>>>> f23bc042
     """
     :param pairs: Iterable of (model class, admin mixin class) tuples
     :param admin_site: AdminSite instance
