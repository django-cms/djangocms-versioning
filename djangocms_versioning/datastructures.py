--- conflicted
+++ resolved
@@ -7,14 +7,11 @@
 
 class VersionableItem:
 
-<<<<<<< HEAD
-    def __init__(self, content_model, grouper_field_name, copy_function, grouper_selector_option_label=False):
-=======
     def __init__(
         self, content_model, grouper_field_name,
         copy_function, on_publish=None, on_unpublish=None,
+        grouper_selector_option_label=False
     ):
->>>>>>> 125b0657
         # We require get_absolute_url to be implemented on content models
         # because it is needed for django-cms's preview endpoint, which
         # we use to generate version comparisons
