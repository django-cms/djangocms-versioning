from cms.app_base import CMSAppConfig

<<<<<<< HEAD
from djangocms_versioning.versionable import Versionable

from .models import Poll, PollContent
=======
from djangocms_versioning.datastructures import VersionableItem

from .models import PollContent
>>>>>>> d0f6b8e8


class PollsCMSConfig(CMSAppConfig):
    djangocms_versioning_enabled = True
    versioning = [
<<<<<<< HEAD
        Versionable(
            grouper=Poll,
            content=PollContent,
=======
        VersionableItem(
            content_model=PollContent,
            grouper_field_name='poll',
>>>>>>> d0f6b8e8
        ),
    ]<|MERGE_RESOLUTION|>--- conflicted
+++ resolved
@@ -1,27 +1,15 @@
 from cms.app_base import CMSAppConfig
 
-<<<<<<< HEAD
-from djangocms_versioning.versionable import Versionable
-
-from .models import Poll, PollContent
-=======
 from djangocms_versioning.datastructures import VersionableItem
 
 from .models import PollContent
->>>>>>> d0f6b8e8
 
 
 class PollsCMSConfig(CMSAppConfig):
     djangocms_versioning_enabled = True
     versioning = [
-<<<<<<< HEAD
-        Versionable(
-            grouper=Poll,
-            content=PollContent,
-=======
         VersionableItem(
             content_model=PollContent,
             grouper_field_name='poll',
->>>>>>> d0f6b8e8
         ),
     ]