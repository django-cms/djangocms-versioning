--- conflicted
+++ resolved
@@ -6,18 +6,12 @@
 
 from django_fsm import FSMField, can_proceed, transition
 
-<<<<<<< HEAD
 from . import constants, versionables
-from .helpers import emit_content_change
-=======
-from . import constants
-
 
 try:
     from djangocms_internalsearch.helpers import emit_content_change
 except ImportError:
     emit_content_change = None
->>>>>>> 97025e0a
 
 
 class VersionQuerySet(models.QuerySet):
