from django.core.exceptions import ImproperlyConfigured
from django.db import connections, models
from django.db.models import Max, Q
from django.utils.timezone import localtime


class BaseVersionQuerySet(models.QuerySet):

    def for_grouper(self, grouper, extra_filters=None):
        """Returns all `Version`s for specified grouper object.

        Additional filters can be passed via extra_filters, for example
        if version model has a FK to content object that is translatable,
        passing `Q(content__language='en')` will return only versions
        created for English language.
        """
        if extra_filters is None:
            extra_filters = Q()
        return self.filter(
            Q(extra_filters) &
            Q((self.model.grouper_field, grouper)),
        )

<<<<<<< HEAD
    def _public_qs(self, when):
        return self.filter(
            (
                Q(start__lte=when)
            ) & (
                Q(end__gte=when) |
                Q(end__isnull=True)
            ) & Q(is_active=True)
        ).order_by('-created')

    def public(self, when=None):
        """Returns `Version` considered as public for a given date
        in `when` (or present time when `when` is omitted).

        Rules used to determine returned version:
        - start field must be filled and start < `when`
        - end field is empty
          (meaning that publication of that version never ends)
            OR
          end field > `when`
        - is_active is True (Version hasn't been disabled)
        - most recent (in terms of creation) version of the ones meeting
          above criteria is chosen

        Returned version:

             V1   V2   V3        None   V4
             |    |    |          |     |
             v    v    v          v     v
        V4                            -----
        V3            -----
        V2       ----------------
        V1  -----------------

        ---- - Publication time frame
               (from `Version` object)
        """
        if when is None:
            when = localtime()
        return self._public_qs(when).first()

=======
>>>>>>> 1783c7f2
    def distinct_groupers(self):
        """Returns a queryset of `Version` objects with unique
        grouper objects.

        Useful for listing, e.g. all Polls.
        """
        if connections[self.db].features.can_distinct_on_fields:
            return self.distinct(self.model.grouper_field).order_by('-created')
        else:
            inner = self.values(self.model.grouper_field).annotate(
                Max('pk')).values('pk__max')
            return self.filter(pk__in=inner)


class BaseVersion(models.Model):
    # Following fields are always copied from original Version
    COPIED_FIELDS = ['label']

    label = models.TextField()
    created = models.DateTimeField(auto_now_add=True)

    objects = BaseVersionQuerySet.as_manager()

    class Meta:
        abstract = True

    def _copy_function_factory(self, field):
        """
        Factory for a dynamically defined function that considers the relationship type
        (1-2-M or M-2-M), when copying related objects between model instances.
        :param field: Related object.
        :return: Specific kind of object copy function.
        """
        def inner(new):
            related = getattr(self, field.name)
            initial = {
                f.name: getattr(related, f.name)
                for f in related._meta.fields if not f.auto_created
            }
            new_related = related._meta.model(**initial)
            new_related.save()
            return new_related

        def inner_m2m(new):
            related = getattr(self, field.name)
            related_objects = related.all()
            return related_objects

        inner_copy = inner_m2m if field.many_to_many else inner
        return inner_copy

    def _get_relation_fields(self):
        """Returns a list of relation fields to copy over.
        If copy_field_order is present, sorts the outcome
        based on the list of field names
        """
        relation_fields = [
            f for f in self._meta.get_fields() if
            f.is_relation and
            f.name not in self.COPIED_FIELDS and
            not f.auto_created
        ]
        if getattr(self, 'copy_field_order', None):
            relation_fields = sorted(
                relation_fields,
                key=lambda f: self.copy_field_order.index(f.name),
            )
        return relation_fields

    @property
    def grouper_field(self):
        """Stub for runtime error handling - override.
        """
        raise ImproperlyConfigured(
            'Versioning - You must define grouper_field on the {} model.'.format(
                self.__class__.__name__))

    def copy(self):
        """Creates new Version object, with metadata copied over
        from self.

        Introspects relations and duplicates objects that
        Version has a relation to. Default behaviour for duplication is
        implemented in `_copy_function_factory`. This can be overriden
        per-field by implementing `copy_{field_name}` method.
        """
        new = self._meta.model(**{
            f: getattr(self, f)
            for f in self.COPIED_FIELDS
        })

        relation_fields = self._get_relation_fields()
        m2m_cache = {}

        for field in relation_fields:
            try:
                copy_function = getattr(self, 'copy_{}'.format(field.name))
            except AttributeError:
                copy_function = self._copy_function_factory(field)

            new_value = copy_function(new)
            if field.many_to_many:
                if len(new_value):
                    m2m_cache[field.name] = new_value
            else:
                setattr(new, field.name, new_value)

        # Must save object before adding M2M relations.
        new.save()

        for field_name, objects in m2m_cache.items():
            getattr(new, field_name).set(objects)

        return new<|MERGE_RESOLUTION|>--- conflicted
+++ resolved
@@ -21,50 +21,6 @@
             Q((self.model.grouper_field, grouper)),
         )
 
-<<<<<<< HEAD
-    def _public_qs(self, when):
-        return self.filter(
-            (
-                Q(start__lte=when)
-            ) & (
-                Q(end__gte=when) |
-                Q(end__isnull=True)
-            ) & Q(is_active=True)
-        ).order_by('-created')
-
-    def public(self, when=None):
-        """Returns `Version` considered as public for a given date
-        in `when` (or present time when `when` is omitted).
-
-        Rules used to determine returned version:
-        - start field must be filled and start < `when`
-        - end field is empty
-          (meaning that publication of that version never ends)
-            OR
-          end field > `when`
-        - is_active is True (Version hasn't been disabled)
-        - most recent (in terms of creation) version of the ones meeting
-          above criteria is chosen
-
-        Returned version:
-
-             V1   V2   V3        None   V4
-             |    |    |          |     |
-             v    v    v          v     v
-        V4                            -----
-        V3            -----
-        V2       ----------------
-        V1  -----------------
-
-        ---- - Publication time frame
-               (from `Version` object)
-        """
-        if when is None:
-            when = localtime()
-        return self._public_qs(when).first()
-
-=======
->>>>>>> 1783c7f2
     def distinct_groupers(self):
         """Returns a queryset of `Version` objects with unique
         grouper objects.
