<<<<<<< HEAD
=======
from __future__ import annotations
>>>>>>> f23bc042

from cms.utils.urlutils import admin_reverse
from django.contrib.auth import get_permission_codename
from django.db import models
from django.utils.http import urlencode
from django.utils.translation import gettext_lazy as _

from .constants import ARCHIVED, DRAFT, PUBLISHED, UNPUBLISHED, VERSION_STATES
from .models import Version


def _reverse_action(version, action, back=None):
    get_params = f"?{urlencode({'back': back})}" if back else ""
    return admin_reverse(
        f"{version._meta.app_label}_{version.versionable.version_model_proxy._meta.model_name}_{action}",
        args=(version.pk,)
    ) + get_params


def content_indicator_menu(request, status, versions, back=""):
    from djangocms_versioning.helpers import version_list_url

    menu = []
    if request.user.has_perm(f"cms.{get_permission_codename('change', versions[0]._meta)}"):
        if versions[0].check_unlock.as_bool(request.user):
            can_unlock = request.user.has_perm("djangocms_versioning.delete_versionlock")
            # disable if permissions are insufficient
            additional_class = "" if can_unlock else " cms-pagetree-dropdown-item-disabled"
            menu.append((
                _("Unlock (%(message)s)") % {"message": versions[0].locked_message()}, "cms-icon-unlock",
                _reverse_action(versions[0], "unlock"),
                "js-cms-tree-lang-trigger" + additional_class,  # Triggers POST from the frontend
            ))
        if versions[0].check_publish.as_bool(request.user):
            menu.append((
                _("Publish"), "cms-icon-publish",
                _reverse_action(versions[0], "publish"),
                "js-cms-tree-lang-trigger",  # Triggers POST from the frontend
            ))
        if versions[0].check_edit_redirect.as_bool(request.user) and versions[0].state == PUBLISHED:
            menu.append((
                _("Create new draft"), "cms-icon-edit-new",
                _reverse_action(versions[0], "edit_redirect"),
                "js-cms-tree-lang-trigger js-cms-pagetree-page-view",  # Triggers POST from the frontend
            ))
        if versions[0].check_revert.as_bool(request.user) and versions[0].state == UNPUBLISHED:
            # Do not offer revert from unpublish -> archived versions to be managed in version admin
            label = _("Revert from Unpublish")
            menu.append((
                label, "cms-icon-undo",
                _reverse_action(versions[0], "revert"),
                "js-cms-tree-lang-trigger",  # Triggers POST from the frontend
            ))
        if versions[0].check_unpublish.as_bool(request.user):
            menu.append((
                _("Unpublish"), "cms-icon-unpublish",
                _reverse_action(versions[0], "unpublish"),
                "js-cms-tree-lang-trigger",
            ))
        if len(versions) > 1 and versions[1].check_unpublish.as_bool(request.user):
            menu.append((
                _("Unpublish"), "cms-icon-unpublish",
                _reverse_action(versions[1], "unpublish"),
                "js-cms-tree-lang-trigger",
            ))
        if versions[0].check_discard.as_bool(request.user):
            menu.append((
                _("Delete Draft") if status == DRAFT else _("Discard Changes"), "cms-icon-bin",
                _reverse_action(versions[0], "discard", back=back),
                "",  # Let view ask for confirmation
            ))
        if len(versions) >= 2 and versions[0].state == DRAFT and versions[1].state == PUBLISHED:
            menu.append((
                _("Compare Draft to Published..."), "cms-icon-layers",
                _reverse_action(versions[1], "compare") +
                "?" + urlencode({
                    "compare_to": versions[0].pk,
                    "back": back,
                }),
                "",
            ))
    menu.append(
        (
            _("Manage Versions..."), "cms-icon-copy",
            version_list_url(versions[0].content),
            "",
        )
    )
    return menu


def content_indicator(
    content_obj: models.Model,
    versions: list[Version] | None = None
) -> str | None:
    """Translates available versions into status to be reflected by the indicator.
    Function caches the result in the page_content object"""

    if not content_obj:
        return None  # pragma: no cover
    elif not hasattr(content_obj, "_indicator_status"):
        if versions is None:
            # Get all versions for the content object if not available
            versions = Version.objects.filter_by_content_grouping_values(
                content_obj
            ).order_by("-pk")
        version_states = dict(VERSION_STATES)
        signature = {
            version.state: version
            for version in versions if version.state in version_states
        }
        if DRAFT in signature and PUBLISHED not in signature:
            content_obj._indicator_status = "draft"
            content_obj._version = signature[DRAFT],
        elif DRAFT in signature and PUBLISHED in signature:
            content_obj._indicator_status = "dirty"
            content_obj._version = (signature[DRAFT], signature[PUBLISHED])
        elif PUBLISHED in signature:
            content_obj._indicator_status = "published"
            content_obj._version = signature[PUBLISHED],
        elif versions[0].state == UNPUBLISHED:
            content_obj._indicator_status = "unpublished"
            content_obj._version = signature[UNPUBLISHED],
        elif versions[0].state == ARCHIVED:
            content_obj._indicator_status = "archived"
            content_obj._version = signature[ARCHIVED],
        else:  # pragma: no cover
            content_obj._indicator_status = None
            content_obj._version = [None]
    return content_obj._indicator_status<|MERGE_RESOLUTION|>--- conflicted
+++ resolved
@@ -1,8 +1,3 @@
-<<<<<<< HEAD
-=======
-from __future__ import annotations
->>>>>>> f23bc042
-
 from cms.utils.urlutils import admin_reverse
 from django.contrib.auth import get_permission_codename
 from django.db import models
