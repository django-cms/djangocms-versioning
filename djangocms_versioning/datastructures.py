from django.core.exceptions import ImproperlyConfigured
from django.db.models import Max
from django.utils.functional import cached_property

from .models import Version


class VersionableItem:

    def __init__(
        self, content_model, grouper_field_name,
        copy_function, on_publish=None, on_unpublish=None,
<<<<<<< HEAD
        on_draft_create=None,
=======
        grouper_selector_option_label=False
>>>>>>> bede0dbf
    ):
        # We require get_absolute_url to be implemented on content models
        # because it is needed for django-cms's preview endpoint, which
        # we use to generate version comparisons
        if not hasattr(content_model, 'get_absolute_url'):
            error_msg = "{} needs to implement get_absolute_url".format(
                    content_model.__name__)
            raise ImproperlyConfigured(error_msg)
        self.content_model = content_model
        # Set the grouper field
        self.grouper_field_name = grouper_field_name
        self.grouper_field = self._get_grouper_field()
        # Set the grouper selector label
        self.grouper_selector_option_label = grouper_selector_option_label
        self.copy_function = copy_function
        self.on_publish = on_publish
        self.on_unpublish = on_unpublish
        self.on_draft_create = on_draft_create

    def _get_grouper_field(self):
        return self.content_model._meta.get_field(self.grouper_field_name)

    @cached_property
    def version_model_proxy(self):
        """Returns a dynamically created proxy model class to Version.
        It's used for creating separate version model classes for each
        content type.
        """
        model_name = self.content_model.__name__ + 'Version'

        ProxyVersion = type(
            model_name,
            (Version, ),
            {
                'Meta': type('Meta', (), {'proxy': True, 'managed': False}),
                '__module__': __name__,
                '_source_model': self.content_model,
            },
        )
        return ProxyVersion
    
    @property
    def grouper_model(self):
        return self.grouper_field.remote_field.model

    def distinct_groupers(self):
        """Returns a queryset of `self.content` objects with unique
        grouper objects.

        Useful for listing, e.g. all Polls.
        """
        inner = self.content_model._base_manager.values(
            self.grouper_field.name,
        ).annotate(Max('pk')).values('pk__max')
        return self.content_model._base_manager.filter(id__in=inner)

    def for_grouper(self, grouper):
        """Returns all `Content` objects for specified grouper object."""
        return self.content_model._base_manager.filter(**{self.grouper_field.name: grouper})


def default_copy(original_content):
    """Copy all fields of the original content object exactly as they are
    and return a new content object which is different only in its pk.

    NOTE: This will only work for very simple content objects. This will
    throw exceptions on one2one and m2m relationships. And it might not
    be the desired behaviour for some foreign keys (in some cases we
    would expect a version to copy some of its related objects as well).
    In such cases a custom copy method must be defined and specified in
    cms_config.py
    """
    content_model = original_content.__class__
    content_fields = {
        field.name: getattr(original_content, field.name)
        for field in content_model._meta.fields
        # don't copy primary key because we're creating a new obj
        if content_model._meta.pk.name != field.name
    }
    return content_model.objects.create(**content_fields)<|MERGE_RESOLUTION|>--- conflicted
+++ resolved
@@ -10,11 +10,7 @@
     def __init__(
         self, content_model, grouper_field_name,
         copy_function, on_publish=None, on_unpublish=None,
-<<<<<<< HEAD
-        on_draft_create=None,
-=======
-        grouper_selector_option_label=False
->>>>>>> bede0dbf
+        on_draft_create=None, grouper_selector_option_label=False,
     ):
         # We require get_absolute_url to be implemented on content models
         # because it is needed for django-cms's preview endpoint, which
