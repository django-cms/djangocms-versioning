--- conflicted
+++ resolved
@@ -121,7 +121,20 @@
             {'archive_url': archive_url}
         )
 
-<<<<<<< HEAD
+    def _get_publish_link(self, obj):
+        """Helper function to get the html link to the publish action
+        """
+        if not obj.state == DRAFT:
+            # Don't display the link if it can't be published
+            return ''
+        publish_url = reverse('admin:{app}_{model}_publish'.format(
+            app=obj._meta.app_label, model=self.model.__name__.lower(),
+        ), args=(obj.pk,))
+        return render_to_string(
+            'djangocms_versioning/admin/publish_icon.html',
+            {'publish_url': publish_url}
+        )
+
     def _get_edit_link(self, obj):
         """Helper function to get the html link to the edit action
         """
@@ -143,33 +156,15 @@
         return render_to_string(
             'djangocms_versioning/admin/edit_icon.html',
             {'edit_url': edit_url}
-=======
-    def _get_publish_link(self, obj):
-        """Helper function to get the html link to the publish action
-        """
-        if not obj.state == DRAFT:
-            # Don't display the link if it can't be published
-            return ''
-        publish_url = reverse('admin:{app}_{model}_publish'.format(
-            app=obj._meta.app_label, model=self.model.__name__.lower(),
-        ), args=(obj.pk,))
-        return render_to_string(
-            'djangocms_versioning/admin/publish_icon.html',
-            {'publish_url': publish_url}
->>>>>>> 020efadf
         )
 
     def state_actions(self, obj):
         """Display links to state change endpoints
         """
         archive_link = self._get_archive_link(obj)
-<<<<<<< HEAD
+        publish_link = self._get_publish_link(obj)
         edit_link = self._get_edit_link(obj)
-        return format_html(archive_link + edit_link)
-=======
-        publish_link = self._get_publish_link(obj)
-        return format_html(archive_link + publish_link)
->>>>>>> 020efadf
+        return format_html(archive_link + publish_link + edit_link)
 
     def grouper_form_view(self, request):
         """Displays an intermediary page to select a grouper object
@@ -214,15 +209,9 @@
         )) + '?grouper=' + str(version.grouper.pk)
         return redirect(url)
 
-<<<<<<< HEAD
-    def edit_redirect_view(self, request, object_id):
-        """Redirects to the admin change view and creates a draft version
-        if no draft exists yet.
-=======
     def publish_view(self, request, object_id):
         """Publishes the specified version and redirects back to the
         version changelist
->>>>>>> 020efadf
         """
         # FIXME: We should be using POST only for this, but some frontend
         # issues need to be solved first. The code below just needs to
@@ -233,15 +222,42 @@
         # if request.method != 'POST':
         #     raise Http404
 
-<<<<<<< HEAD
-=======
         # Check version exists
->>>>>>> 020efadf
         version = self.get_object(request, unquote(object_id))
         if version is None:
             return self._get_obj_does_not_exist_redirect(
                 request, self.model._meta, object_id)
-<<<<<<< HEAD
+        # Raise 404 if not in draft status
+        if version.state != DRAFT:
+            raise Http404
+        # Publish the version
+        version.publish(request.user)
+        # Display message
+        messages.success(request, "Version published")
+        # Redirect
+        url = reverse('admin:{app}_{model}_changelist'.format(
+            app=self.model._meta.app_label,
+            model=self.model._meta.model_name,
+        )) + '?grouper=' + str(version.grouper.pk)
+        return redirect(url)
+
+    def edit_redirect_view(self, request, object_id):
+        """Redirects to the admin change view and creates a draft version
+        if no draft exists yet.
+        """
+        # FIXME: We should be using POST only for this, but some frontend
+        # issues need to be solved first. The code below just needs to
+        # be uncommented and a test is also already written (but currently
+        # being skipped) to handle the POST-only approach
+
+        # This view always changes data so only POST requests should work
+        # if request.method != 'POST':
+        #     raise Http404
+
+        version = self.get_object(request, unquote(object_id))
+        if version is None:
+            return self._get_obj_does_not_exist_redirect(
+                request, self.model._meta, object_id)
         # If published then there's extra things to do...
         if version.state == PUBLISHED:
             # First check there is no draft record for this grouper
@@ -267,20 +283,6 @@
             app=version.content._meta.app_label,
             model=version.content._meta.model_name,
         ), args=(version.content.pk,))
-=======
-        # Raise 404 if not in draft status
-        if version.state != DRAFT:
-            raise Http404
-        # Publish the version
-        version.publish(request.user)
-        # Display message
-        messages.success(request, "Version published")
-        # Redirect
-        url = reverse('admin:{app}_{model}_changelist'.format(
-            app=self.model._meta.app_label,
-            model=self.model._meta.model_name,
-        )) + '?grouper=' + str(version.grouper.pk)
->>>>>>> 020efadf
         return redirect(url)
 
     def changelist_view(self, request, extra_context=None):
@@ -307,15 +309,14 @@
                 name='{}_{}_archive'.format(*info),
             ),
             url(
-<<<<<<< HEAD
+                r'^(.+)/publish/$',
+                self.admin_site.admin_view(self.publish_view),
+                name='{}_{}_publish'.format(*info),
+            ),
+            url(
                 r'^(.+)/edit-redirect/$',
                 self.admin_site.admin_view(self.edit_redirect_view),
                 name='{}_{}_edit_redirect'.format(*info),
-=======
-                r'^(.+)/publish/$',
-                self.admin_site.admin_view(self.publish_view),
-                name='{}_{}_publish'.format(*info),
->>>>>>> 020efadf
             ),
         ] + super().get_urls()
 
