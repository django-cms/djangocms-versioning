import collections

from django import forms
from django.conf import settings
from django.core.exceptions import ImproperlyConfigured
from django.utils.functional import cached_property

from cms.app_base import CMSAppConfig, CMSAppExtension
from cms.models import PageContent, Placeholder

from .datastructures import VersionableItem
from .helpers import (
    inject_generic_relation_to_version,
    register_versionadmin_proxy,
    replace_admin_for_models,
    replace_default_manager,
)


class VersioningCMSExtension(CMSAppExtension):

    def __init__(self):
        self.versionables = []

    @cached_property
    def versionables_by_content(self):
        return {versionable.content_model: versionable for versionable in self.versionables}

    def is_content_model_versioned(self, content_model):
        """Checks if provided content model supports versioning.
        """
        return content_model in self.versionables_by_content

    @cached_property
    def versionables_by_grouper(self):
        return {versionable.grouper_model: versionable for versionable in self.versionables}

    def is_grouper_model_versioned(self, grouper_model):
        return grouper_model in self.versionables_by_grouper

    def handle_versioning_setting(self, cms_config):
        """Check the versioning setting has been correctly set
        and add it to the masterlist if all is ok
        """
        # First check that versioning is correctly defined
        if not hasattr(cms_config, 'versioning'):
            raise ImproperlyConfigured(
                "versioning must be defined in cms_config.py")
        if not isinstance(cms_config.versioning, collections.abc.Iterable):
            raise ImproperlyConfigured(
                "versioning not defined as an iterable")
        for versionable in cms_config.versioning:
            if not isinstance(versionable, VersionableItem):
                raise ImproperlyConfigured(
                    "{!r} is not a subclass of djangocms_versioning.datastructures.VersionableItem".format(versionable))
            # NOTE: Do not use the cached property here as this is
            # still changing and needs to be calculated on the fly
            registered_so_far = [v.content_model for v in self.versionables]
            if versionable.content_model in registered_so_far:
                raise ImproperlyConfigured(
                    "{!r} has already been registered".format(versionable.content_model))
            # Checks passed. Add versionable to our master list
            self.versionables.append(versionable)

    def handle_admin_classes(self, cms_config):
        """Replaces admin model classes for all registered content types
        with an admin model class that inherits from VersioningAdminMixin.
        """
        replace_admin_for_models(
            [versionable.content_model for versionable in cms_config.versioning],
        )

    def handle_version_admin(self, cms_config):
        """
        Registers version admin for all registered content types
        with filtering by content type applied, so only versions for
        that specific content type are shown.
        """
        for versionable in cms_config.versioning:
            register_versionadmin_proxy(versionable)

    def handle_content_model_generic_relation(self, cms_config):
        """Adds `versions` GenericRelation field to all provided
        content models.
        """
        for versionable in cms_config.versioning:
            inject_generic_relation_to_version(versionable.content_model)

    def handle_content_model_manager(self, cms_config):
        """Replaces default manager in provided content models with
        one inheriting from PublishedContentManagerMixin.
        """
        for versionable in cms_config.versioning:
            replace_default_manager(versionable.content_model)

    def configure_app(self, cms_config):
        self.handle_versioning_setting(cms_config)
        self.handle_admin_classes(cms_config)
        self.handle_version_admin(cms_config)
        self.handle_content_model_generic_relation(cms_config)
        self.handle_content_model_manager(cms_config)


def copy_page_content(original_content):
    """Copy the PageContent object and deepcopy its
    placeholders and plugins
    """
    # Copy content object
    content_fields = {
        field.name: getattr(original_content, field.name)
        for field in PageContent._meta.fields
        # don't copy primary key because we're creating a new obj
        if PageContent._meta.pk.name != field.name
    }
    new_content = PageContent.objects.create(**content_fields)

    # Copy placeholders
    new_placeholders = []
    for placeholder in original_content.placeholders.all():
        placeholder_fields = {
            field.name: getattr(placeholder, field.name)
            for field in Placeholder._meta.fields
            # don't copy primary key because we're creating a new obj
            # and handle the source field later
            if field.name not in [Placeholder._meta.pk.name, 'source']
        }
        if placeholder.source:
            placeholder_fields['source'] = new_content
        new_placeholder = Placeholder.objects.create(**placeholder_fields)
        # Copy plugins
        placeholder.copy_plugins(new_placeholder)
        new_placeholders.append(new_placeholder)
    new_content.placeholders.add(*new_placeholders)

    return new_content


<<<<<<< HEAD
def label_from_instance(obj, language):
    """
    Override the label for each grouper select option
    """
    return "{title} ({path})".format(title=obj.get_title(language), path=obj.get_path(language))
=======
def on_page_content_publish(version):
    page = version.content.page
    language = version.content.language
    page._update_url_path(language)
    page._update_url_path_recursive(language)
    page.clear_cache(menu=True)


def on_page_content_unpublish(version):
    page = version.content.page
    language = version.content.language
    page.update_urls(language, path=None)
    page._update_url_path_recursive(language)
    page.clear_cache(menu=True)
>>>>>>> 125b0657


class VersioningCMSConfig(CMSAppConfig):
    """Implement versioning for core cms models
    """
    djangocms_versioning_enabled = getattr(
        settings, 'VERSIONING_CMS_MODELS_ENABLED', True)
    versioning = [
        VersionableItem(
            content_model=PageContent,
            grouper_field_name='page',
            copy_function=copy_page_content,
<<<<<<< HEAD
            grouper_selector_option_label=label_from_instance,
=======
            on_publish=on_page_content_publish,
            on_unpublish=on_page_content_unpublish,
>>>>>>> 125b0657
        ),
    ]<|MERGE_RESOLUTION|>--- conflicted
+++ resolved
@@ -135,13 +135,13 @@
     return new_content
 
 
-<<<<<<< HEAD
 def label_from_instance(obj, language):
     """
     Override the label for each grouper select option
     """
     return "{title} ({path})".format(title=obj.get_title(language), path=obj.get_path(language))
-=======
+
+
 def on_page_content_publish(version):
     page = version.content.page
     language = version.content.language
@@ -156,7 +156,6 @@
     page.update_urls(language, path=None)
     page._update_url_path_recursive(language)
     page.clear_cache(menu=True)
->>>>>>> 125b0657
 
 
 class VersioningCMSConfig(CMSAppConfig):
@@ -169,11 +168,8 @@
             content_model=PageContent,
             grouper_field_name='page',
             copy_function=copy_page_content,
-<<<<<<< HEAD
             grouper_selector_option_label=label_from_instance,
-=======
             on_publish=on_page_content_publish,
             on_unpublish=on_page_content_unpublish,
->>>>>>> 125b0657
         ),
     ]