--- conflicted
+++ resolved
@@ -53,28 +53,9 @@
         """Replaces admin model classes for all registered content types
         with an admin model class that inherits from VersioningAdminMixin
         """
-<<<<<<< HEAD
-        content_models = [
-            model._meta.get_field('content').rel.model
-            for model in cms_config.versioning_models
-        ]
-        self.content_to_version_models.update({
-            content: version
-            for content, version
-            in zip(content_models, cms_config.versioning_models)
-        })
-        replace_admin_for_models(content_models)
 
-    def configure_app(self, cms_config):
-        self.handle_versioning_models_setting(cms_config)
-        self.handle_admin_classes(cms_config)
-=======
         replace_admin_for_models(self.content_to_version_models.keys())
 
     def configure_app(self, cms_config):
         self.handle_versioning_models_setting(cms_config)
         self.handle_admin_classes(cms_config)
-
-    def get_version_models(self):
-        return self._version_models
->>>>>>> b74ebd9b
