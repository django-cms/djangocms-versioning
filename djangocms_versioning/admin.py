import json
import typing
import warnings
from collections import OrderedDict
from urllib.parse import urlparse

from cms.admin.utils import CONTENT_PREFIX, ChangeListActionsMixin, GrouperModelAdmin
from cms.models import PageContent
from cms.utils import get_language_from_request
from cms.utils.conf import get_cms_setting
from cms.utils.urlutils import add_url_parameters, static_with_version
from django.conf import settings
from django.contrib import admin, messages
from django.contrib.admin.options import IncorrectLookupParameters
from django.contrib.admin.utils import unquote
from django.contrib.admin.views.main import ChangeList
from django.contrib.contenttypes.models import ContentType
from django.core.exceptions import ImproperlyConfigured, ObjectDoesNotExist
from django.db import models
from django.db.models import OuterRef, Subquery
from django.db.models.functions import Cast, Lower
from django.forms import MediaDefiningClass
from django.http import (
    Http404,
    HttpRequest,
    HttpResponseForbidden,
    HttpResponseNotAllowed,
)
from django.shortcuts import redirect, render
from django.template.loader import render_to_string, select_template
from django.template.response import TemplateResponse
from django.urls import Resolver404, path, resolve, reverse
from django.utils.encoding import force_str
from django.utils.html import format_html
from django.utils.safestring import mark_safe
from django.utils.translation import gettext_lazy as _

from . import conf, versionables
from .constants import DRAFT, INDICATOR_DESCRIPTIONS, PUBLISHED, VERSION_STATES
from .emails import notify_version_author_version_unlocked
from .exceptions import ConditionFailed
from .forms import TimedPublishingForm, grouper_form_factory
from .helpers import (
    content_is_unlocked_for_user,
    create_version_lock,
    get_admin_url,
    get_editable_url,
    get_latest_admin_viewable_content,
    get_preview_url,
    proxy_model,
    remove_version_lock,
    version_is_locked,
    version_list_url,
)
from .indicators import content_indicator, content_indicator_menu
from .models import Version
from .versionables import _cms_extension


class VersioningChangeListMixin:
    """Mixin used for ChangeList classes of content models."""

    def get_queryset(self, request):
        """Limit the content model queryset to the latest versions only."""
        queryset = super().get_queryset(request)
        versionable = versionables.for_content(queryset.model)

        """Check if there is a method "self.get_<field>_from_request" for each extra grouping field.
         If so call it to retrieve the appropriate filter. If no method is found (except for "language")
         no filter is applied. For "language" the fallback is versioning's "get_language_frmo_request".

         Admins requiring extra grouping field beside "language" need to implement the "get_<field>_from_request"
         method themselves. A common way to select the field might be GET or POST parameters or user-related settings.
         """

        grouping_filters = {}
        for field in versionable.extra_grouping_fields:
            if hasattr(self.model_admin, f"get_{field}_from_request"):
                grouping_filters[field] = getattr(self.model_admin, f"get_{field}_from_request")(request)
            elif field == "language":
                grouping_filters[field] = get_language_from_request(request)
        return queryset.filter(pk__in=versionable.distinct_groupers(**grouping_filters))


def versioning_change_list_factory(base_changelist_cls):
    """Generate a ChangeList class to use for the content model"""
    return type(
        "Versioned" + base_changelist_cls.__name__,
        (VersioningChangeListMixin, base_changelist_cls),
        {}
    )


class VersioningAdminMixin:
    """Mixin providing versioning functionality to admin classes of
    content models.
    """

    def save_model(self, request, obj, form, change):
        """
        Overrides the save method to create a version object
        when a content object is created
        """
        super().save_model(request, obj, form, change)
        if not change:
            if isinstance(obj, PageContent):
                # FIXME disabled version creation for `cms.PageContent`
                # here, as it's already done in `cms.api.create_title`
                return
            # create a new version object and save it
            Version.objects.create(content=obj, created_by=request.user)

    def get_queryset(self, request):
        """Override manager so records not in published state can be displayed"""
        from .helpers import override_default_manager

        with override_default_manager(self.model, self.model._original_manager):
            queryset = super().get_queryset(request)
        return queryset

    def get_changelist(self, request, **kwargs):
        ChangeList = super().get_changelist(request, **kwargs)
        return versioning_change_list_factory(ChangeList)

    change_form_template = "djangocms_versioning/admin/mixin/change_form.html"

    def render_change_form(
        self, request, context, add=False, change=False, form_url="", obj=None
    ):
        """Add a link to the version table to the change form view"""
        if "versioning_fallback_change_form_template" not in context:
            context[
                "versioning_fallback_change_form_template"
            ] = super().change_form_template

        return super().render_change_form(request, context, add=add, change=change, form_url=form_url, obj=obj)

    def has_change_permission(self, request, obj=None):
        # Add additional version checks
        if obj:
            version = Version.objects.get_for_content(obj)
            permission = version.check_modify.as_bool(request.user)
            if conf.LOCK_VERSIONS and permission:
                permission = content_is_unlocked_for_user(obj, request.user)
            return permission

        return super().has_change_permission(request, obj)


class StateIndicatorMixin(metaclass=MediaDefiningClass):
    """Mixin to provide state_indicator column to the changelist view of a content model admin. Usage::

        class MyContentModelAdmin(StateIndicatorMixin, admin.ModelAdmin):
            list_display = [..., "state_indicator", ...]
    """
    class Media:
        # js for the context menu
        js = ("admin/js/jquery.init.js", "djangocms_versioning/js/indicators.js",)
        # css for indicators and context menu
        css = {
            "all": (static_with_version("cms/css/cms.pagetree.css"),),
        }

    indicator_column_label = _("State")

    @property
    def _extra_grouping_fields(self):
        try:
            return versionables.for_grouper(self.model).extra_grouping_fields
        except KeyError:
            return None

    def get_indicator_column(self, request):
        def indicator(obj):
            if self._extra_grouping_fields is not None:  # Grouper Model
                content_obj = get_latest_admin_viewable_content(obj, include_unpublished_archived=True, **{
                    field: getattr(self, field) for field in self._extra_grouping_fields
                })
            else:  # Content Model
                content_obj = obj
            status = content_indicator(content_obj)
            menu = content_indicator_menu(
                request,
                status,
                content_obj._version,
                back=request.path_info + "?" + request.GET.urlencode(),
            ) if status else None
            return render_to_string(
                "admin/djangocms_versioning/indicator.html",
                {
                    "state": status or "empty",
                    "description": INDICATOR_DESCRIPTIONS.get(status, _("Empty")),
                    "menu_template": "admin/cms/page/tree/indicator_menu.html",
                    "menu": json.dumps(render_to_string("admin/cms/page/tree/indicator_menu.html",
                                                        {"indicator_menu_items": menu})) if menu else None,
                }
            )
        indicator.short_description = self.indicator_column_label
        return indicator

    def state_indicator(self, obj):
        raise ValueError(
            'ModelAdmin.display_list contains "state_indicator" as a placeholder for status indicators. '
            'Status indicators, however, are not loaded. If you implement "get_list_display" make '
            "sure it calls super().get_list_display."
        )  # pragma: no cover

    def get_list_display(self, request):
        """Default behavior: replaces the text "state_indicator" by the indicator column"""
        if versionables.exists_for_content(self.model) or versionables.exists_for_grouper(self.model):
            return tuple(self.get_indicator_column(request) if item == "state_indicator" else item
                         for item in super().get_list_display(request))
        else:
            # remove "state_indicator" entry
            return tuple(item for item in super().get_list_display(request) if item != "state_indicator")


class ExtendedListDisplayMixin:
    """Implements the extend_list_display method at allows other packages to add fields to the list display
    of a verisoned object"""

    @property
    def _is_grouper_admin(self):
        return isinstance(self, GrouperModelAdmin)

    def _get_field_modifier(self, request, modifier_dict, field):
        method = modifier_dict[field]

        def get_field_modifier(obj):
            if self._is_grouper_admin:  # In a grouper admin?
                return method(self.get_content_obj(obj), field)
            else:
                return method(obj, field)

        get_field_modifier.short_description = field
        return get_field_modifier

    def extend_list_display(self, request, modifier_dict, list_display):
        list_display = [*list_display]
        for field in modifier_dict:
            if not callable(modifier_dict[field]):
                raise ImproperlyConfigured("Field provided must be callable")
            try:
                prefix = CONTENT_PREFIX if self._is_grouper_admin else ""
                field_modifier = self._get_field_modifier(request, modifier_dict, field)
                list_display[list_display.index(prefix + field)] = field_modifier
            except ValueError:
                raise ImproperlyConfigured("The target field does not exist in this context") from None
        return tuple(list_display)

    def get_list_display(self, request):
        # get configured list_display
        list_display = super().get_list_display(request)
        # Get the versioning extension
        extension = _cms_extension()
        if isinstance(self, GrouperModelAdmin):
            modifier_dict = extension.add_to_field_extension.get(self.content_model, None)
        else:
            modifier_dict = extension.add_to_field_extension.get(self.model, None)
        if modifier_dict:
            list_display = self.extend_list_display(request, modifier_dict, list_display)
        return list_display


class ExtendedGrouperVersionAdminMixin(ExtendedListDisplayMixin):
    """Mixin to provide state_indicator, author and changed date column to the changelist view of a
    grouper model admin. Usage::

        class MyContentModelAdmin(ExtendedGrouperVersionAdminMixin, cms.admin.utils.GrouperModelAdmin):
            list_display = [
                ...,
                "get_author",   # Adds the author column
                "get_modified_date",  # Adds the modified column
                "get_versioning_state",  # Adds the state (w/o interaction)
                ...]

        """
    def get_queryset(self, request: HttpRequest) -> models.QuerySet:
        """Annotates the username of the ``created_by`` field, the ``modified`` field (date time),
        and the ``state`` field of the version object to the grouper queryset."""
        grouper_content_type = versionables.for_grouper(self.model).content_types
        qs = super().get_queryset(request)
        versions = Version.objects.filter(object_id=OuterRef("pk"), content_type__in=grouper_content_type)
        contents = self.content_model.admin_manager.latest_content(
            **{self.grouper_field_name: OuterRef("pk"), **self.current_content_filters}
        ).annotate(
            content_created_by=Subquery(versions.values(f"created_by__{conf.USERNAME_FIELD}")[:1]),
            content_state=Subquery(versions.values("state")),
            content_modified=Subquery(versions.values("modified")[:1]),
        )
        qs = qs.annotate(
            content_created_by=Subquery(contents.values("content_created_by")[:1]),
            content_created_by_sort=Lower(Subquery(contents.values("content_created_by")[:1])),
            content_state=Subquery(contents.values("content_state")),
            # cast is necessary for mysql
            content_modified=Cast(Subquery(contents.values("content_modified")[:1]), models.DateTimeField()),
        )
        return qs

    @admin.display(
        description=_("State"),
        ordering="content_state",
    )
    def get_versioning_state(self, obj: models.Model) -> typing.Union[str, None]:
        """Returns verbose text of objects versioning state. This is a text column without user interaction.
        Typically, either ``get_versioning_state`` or ``state_indicator`` (provided by the
        :class:`~djangocms_versioning.admin.StateIndicatorMixin`) is used. The state indicator
        allows for user interaction.
        :param obj: Versioned grouper model instance annotated with its content state
        :return: description of state
        """
        return dict(VERSION_STATES).get(obj.content_state)

    @admin.display(
        description=_("Author"),
        ordering="content_created_by_sort",
    )
    def get_author(self, obj: models.Model) -> typing.Union[str, None]:
        """
        Return the author who created a version
        :param obj: Versioned grouper model instance annotated with its author username
        :return: Author username
        """
        return getattr(obj, "content_created_by", None)

    # This needs to target the annotation, or ordering will be alphabetically, with uppercase then lowercase

    @admin.display(
        description=_("Modified"),
        ordering="content_modified",
    )
    def get_modified_date(self, obj: models.Model) -> typing.Union[str, None]:
        """
        Get the last modified date of a version
        :param obj: Versioned grouper model instance annotated with its modified datetime
        :return: Modified Date
        """
        return getattr(obj, "content_modified", None)


class ExtendedVersionAdminMixin(
    ExtendedListDisplayMixin,
    ChangeListActionsMixin,
    VersioningAdminMixin,
    metaclass=MediaDefiningClass,
):
    """
    Extended VersionAdminMixin for common/generic versioning admin items

    CAVEAT: Ordered fields are implemented by this mixin, if custom ordering is added to any models that
    inherits this Mixin it will require accommodating/reimplementing this.
    """

    versioning_list_display = (
        "get_author",
        "get_modified_date",
        "get_versioning_state",
    )

    def get_queryset(self, request):
        queryset = super().get_queryset(request)
        # Due to django admin ordering using unicode, to alphabetically order regardless of case, we must
        # annotate the queryset, with the usernames all lower case, and then order based on that!

        queryset = queryset.annotate(created_by_username_ordering=Lower(f"versions__created_by__{conf.USERNAME_FIELD}"))
        return queryset

    def get_version(self, obj):
        """
        Return the latest version of a given object
        :param obj: Versioned Content instance
        :return: Latest Version linked with content instance
        """
        return obj.versions.all()[0]

    @admin.display(
        description=_("State"),
        ordering="versions__state",
    )
    def get_versioning_state(self, obj):
        """
        Return the state of a given version
        """
        return self.get_version(obj).get_state_display()

    @admin.display(
        description=_("Author"),
        ordering="created_by_username_ordering",
    )
    def get_author(self, obj):
        """
        Return the author who created a version
        :param obj: Versioned content model Instance
        :return: Author
        """
        return self.get_version(obj).created_by

    # This needs to target the annotation, or ordering will be alphabetically, with uppercase then lowercase

    @admin.display(
        description=_("Modified"),
        ordering="versions__modified",
    )
    def get_modified_date(self, obj):
        """
        Get the last modified date of a version
        :param obj: Versioned content model Instance
        :return: Modified Date
        """
        return self.get_version(obj).modified

    def _get_preview_url(self, obj):
        """
        Return the preview method if available, otherwise return None
        :return: method or None
        """
        if hasattr(obj, "get_preview_url"):
            return obj.get_preview_url()
        else:
            return None

    def _get_preview_link(self, obj, request, disabled=False):
        """
        Return a user-friendly button for previewing the content model
        :param obj: Instance of versioned content model
        :param request: The request to admin menu
        :param disabled: Should the link be marked disabled?
        :return: Preview icon template
        """
        preview_url = self._get_preview_url(obj) or get_preview_url(obj)
        if not preview_url:
            disabled = True

        return self.admin_action_button(
            preview_url,
            icon="view",
            title=_("Preview"),
            name="preview",
            keepsideframe=False,
            disabled=disabled,
        )

    def _get_edit_link(self, obj, request, disabled=False):
        """
        Return a user-friendly button for editing the content model
        - mark disabled if user doesn't have permission
        - hide completely if instance cannot be edited
        :param obj: Instance of Versioned model
        :param request: The request to admin menu
        :param disabled: Should the link be marked disabled?
        :return: Preview icon template
        """
        version = proxy_model(self.get_version(obj), self.model)

        if not version.check_edit_redirect.as_bool(request.user):
            # Don't display the link if it can't be edited
            return ""

        if not request.user.has_perm(f"{obj._meta.app_label}.{obj._meta.model_name}"):
            # Grey out if user has not sufficient right to edit
            disabled = True

        url = reverse(
            f"admin:{version._meta.app_label}_{version._meta.model_name}_edit_redirect",
            args=(version.pk,),
        )
        return self.admin_action_button(
            url,
            icon="pencil",
            title=_("Edit"),
            name="edit",
            disabled=disabled,
            action="post",
            keepsideframe=False,
        )

    def _get_manage_versions_link(self, obj, request, disabled=False):
        url = version_list_url(obj)
        return self.admin_action_button(
            url,
            icon="copy",
            title=_("Manage versions"),
            name="manage-versions",
            disabled=disabled,
        )

    def get_actions_list(self):
        """
        Collect rendered actions from implemented methods and return as list
        """
        actions = [
            self._get_preview_link,
            self._get_edit_link,
         ]
        if "state_indicator" not in self.versioning_list_display:
            # State indicator mixin loaded?
            actions.append(self._get_manage_versions_link)
        return actions

    def get_list_display(self, request):
        # get configured list_display
        list_display = super().get_list_display(request)
        # Add versioning information and action fields
        list_display += self.versioning_list_display + (self.get_admin_list_actions(request),)
        return list_display


class ExtendedIndicatorVersionAdminMixin(StateIndicatorMixin, ExtendedVersionAdminMixin):
    versioning_list_display = (
        "get_author",
        "get_modified_date",
        "state_indicator",
    )


class VersionChangeList(ChangeList):
    def get_filters_params(self, params=None):
        """Removes the grouper param from the filters as the main grouper
        filtering is not handled by the UI filters and therefore needs to be
        handled differently.
        """
        content_model = self.model_admin.model._source_model
        versionable = versionables.for_content(content_model)
        filter_params = super().get_filters_params(params)
        filter_params.pop(versionable.grouper_field_name, None)
        return filter_params

    def get_grouping_field_filters(self, request):
        """Handles extra grouping params (such as PageContent.language).

        The get_filters_params method does return these filters as they are
        visible in the UI, however they need extra handling due to db
        optimization and the difficulties involved in handling the
        generic foreign key from Version to the content model."""
        content_model = self.model_admin.model._source_model
        versionable = versionables.for_content(content_model)
        fields = versionable.grouping_fields
        for field in fields:
            value = request.GET.get(field)
            if value is not None:
                yield field, value

    def get_queryset(self, request):
        """Adds support for querying the version model by grouping fields.

        Filters by the value of grouping fields (specified in VersionableItem
        definition) of content model.

        Functionality is implemented here, because list_filter doesn't allow
        for specifying filters that work without being shown in the UI
        along with filter choices.
        """
        queryset = super().get_queryset(request)
        content_model = self.model_admin.model._source_model
        versionable = versionables.for_content(content_model)
        filters = dict(self.get_grouping_field_filters(request))
        if versionable.grouper_field_name not in filters:
            raise IncorrectLookupParameters("Missing grouper")
        return queryset.filter_by_grouping_values(versionable, **filters)


def fake_filter_factory(versionable, field_name):
    """Returns filters that merely expose the filtering UI,
    without having any effect on the resulting queryset.
    """
    field = versionable.content_model._meta.get_field(field_name)
    lookups_ = versionable.version_list_filter_lookups[field_name]

    class FakeFilter(admin.SimpleListFilter):
        title = field.verbose_name
        parameter_name = field_name

        def lookups(self, request, model_admin):
            if callable(lookups_):
                return lookups_()
            else:
                return lookups_

        def queryset(self, request, queryset):
            return queryset

    return FakeFilter


class VersionAdmin(ChangeListActionsMixin, admin.ModelAdmin, metaclass=MediaDefiningClass):
    """Admin class used for version models.
    """

    # register custom actions
    actions = ["compare_versions"]
    list_display = (
        "number",
        "created",
        "modified",
        "content",
        "created_by",
    ) + (
        ("locked",) if conf.LOCK_VERSIONS else ()
    ) + (
        "state",
        "admin_list_actions",
    )
    list_display_links = None

    # FIXME disabled until GenericRelation attached to content models gets
    # fixed to include subclass (polymorphic) support
    #
    # def get_queryset(self, request):
    #     return super().get_queryset(request).prefetch_related('content')

    def get_changelist(self, request, **kwargs):
        return VersionChangeList

    def get_list_filter(self, request):
        """Adds the filters for the extra grouping fields to the UI."""
        versionable = versionables.for_content(self.model._source_model)
        return [
            fake_filter_factory(versionable, field)
            for field in versionable.extra_grouping_fields
        ]

    def get_actions(self, request):
        """Removes the standard django admin delete action."""
        actions = super().get_actions(request)
        # disable delete action
        if "delete_selected" in actions and not conf.ALLOW_DELETING_VERSIONS:
            del actions["delete_selected"]
        return actions

    @admin.display(
        description=_("Content"),
        ordering="content",
    )
    def content_link(self, obj):
        """Display html for the content preview url - replaced by Preview action"""
        warnings.warn("VersionAdmin.content_link is deprecated.", DeprecationWarning, stacklevel=2)
        content = obj.content
        url = get_preview_url(content)

        return format_html(
            '<a target="_top" class="js-close-sideframe" href="{url}">{label}</a>',
            url=mark_safe(url),
            label=content,
        )

    @admin.display(
        description=_("locked")
    )
    def locked(self, version):
        """
        Generate an locked field for Versioning Admin
        """
        if version.state == DRAFT and version_is_locked(version):
            return mark_safe('<span class="cms-icon cms-icon-lock"></span>')
        return ""

    def _get_preview_link(self, obj, request):
        if obj.state == DRAFT:
            # Draft versions have edit button
            return ""
        url = get_preview_url(obj.content)
        return self.admin_action_button(
            url,
            icon="view",
            name="preview",
            keepsideframe=False,
            title=_("Preview"),
        )

    def _get_archive_link(self, obj, request, disabled=False):
        """Helper function to get the html link to the archive action
        """
        if not obj.can_be_archived():
            # Don't display the link if it can't be archived
            return ""
        archive_url = reverse(
            f"admin:{obj._meta.app_label}_{self.model._meta.model_name}_archive",
            args=(obj.pk,),
        )
        return self.admin_action_button(
            archive_url,
            icon="archive",
            title=_("Archive"),
            name="archive",
            disabled=not obj.can_be_archived(),
        )

    def _get_publish_link(self, obj, request):
        """Helper function to get the html link to the publish action
        """
        if not obj.check_publish.as_bool(request.user):
            # Don't display the link if it can't be published
            return ""
        publish_url = reverse(
            f"admin:{obj._meta.app_label}_{self.model._meta.model_name}_publish",
            args=(obj.pk,),
        )
        return self.admin_action_button(
            publish_url,
            icon="publish",
            title=_("Publish"),
            name="publish",
            action="post",
            disabled=not obj.can_be_published(),
            keepsideframe=False,
        )

    def _get_unpublish_link(self, obj, request, disabled=False):
        """Helper function to get the html link to the unpublish action
        """
        if not obj.check_unpublish.as_bool(request.user):
            # Don't display the link if it can't be unpublished
            return ""
        unpublish_url = reverse(
            f"admin:{obj._meta.app_label}_{self.model._meta.model_name}_unpublish",
            args=(obj.pk,),
        )
        return self.admin_action_button(
            unpublish_url,
            icon="unpublish",
            title=_("Unpublish"),
            name="unpublish",
            disabled=not obj.can_be_unpublished(),
        )

    def _get_edit_link(self, obj, request, disabled=False):
        """Helper function to get the html link to the edit action
        """
        if not obj.check_edit_redirect.as_bool(request.user):
            return ""

        # Only show if no draft exists
        if obj.state == PUBLISHED:
            pks_for_grouper = obj.versionable.for_content_grouping_values(
                obj.content
            ).values_list("pk", flat=True)
            drafts = Version.objects.filter(
                object_id__in=pks_for_grouper,
                content_type=obj.content_type,
                state=DRAFT,
            )
            if drafts.exists():
                return ""
            icon = "edit-new"
        else:
            icon = "pencil"

        # Don't open in the sideframe if the item is not sideframe compatible
        keepsideframe = obj.versionable.content_model_is_sideframe_editable

        edit_url = reverse(
            f"admin:{obj._meta.app_label}_{self.model._meta.model_name}_edit_redirect",
            args=(obj.pk,),
        )
        return self.admin_action_button(
            edit_url,
            icon=icon,
            title=_("Edit") if icon == "pencil" else _("New Draft"),
            name="edit",
            action="post",
            disabled=disabled,
            keepsideframe=keepsideframe,
        )

    def _get_revert_link(self, obj, request, disabled=False):
        """Helper function to get the html link to the revert action
        """
        if not obj.check_revert.as_bool(request.user):
            # Don't display the link if it's a draft or published
            return ""

        revert_url = reverse(
            f"admin:{obj._meta.app_label}_{self.model._meta.model_name}_revert",
            args=(obj.pk,),
        )
        return self.admin_action_button(
            revert_url,
            icon="undo",
            title=_("Revert"),
            name="revert",
            disabled=disabled,
        )

    def _get_discard_link(self, obj, request, disabled=False):
        """Helper function to get the html link to the discard action
        """
        if not obj.check_discard.as_bool(request.user):
            # Don't display the link if it's not a draft
            return ""

        discard_url = reverse(
            f"admin:{obj._meta.app_label}_{self.model._meta.model_name}_discard",
            args=(obj.pk,),
        )
        return self.admin_action_button(
            discard_url,
            icon="bin",
            title=_("Discard"),
            name="discard",
            disabled=disabled,
        )

    def _get_unlock_link(self, obj, request):
        """
        Generate an unlock link for the Versioning Admin
        """
        # If the version is not draft no action should be present
        if not conf.LOCK_VERSIONS or obj.state != DRAFT or not version_is_locked(obj):
            return ""

        disabled = True
        # Check whether the lock can be removed
        # Check that the user has unlock permission
        if request.user.has_perm("djangocms_versioning.delete_versionlock"):
            disabled = False

        unlock_url = reverse(f"admin:{obj._meta.app_label}_{self.model._meta.model_name}_unlock", args=(obj.pk,))
        return self.admin_action_button(
            unlock_url,
            icon="unlock",
            title=_("Unlock"),
            name="unlock",
            action="post",
            disabled=disabled,
        )

    def get_actions_list(self):
        """Returns all action links as a list"""
        return self.get_state_actions()

    def get_state_actions(self):
        """Compatibility shim for djangocms-moderation. Do not use.
        It will be removed in a future version."""

        if settings.DEBUG:
            # Only introspect in DEBUG mode. Issue warning if method is monkey-patched
            import inspect
            caller_frame = inspect.getouterframes(inspect.currentframe(), 2)
            if caller_frame[1][3] != "get_actions_list":
                warnings.warn("Modifying get_state_actions is deprecated. VersionAdmin.get_state_actions "
                              "will be removed in a future version. Use get_actions_list instead.",
                              DeprecationWarning, stacklevel=2)

        return [
            self._get_preview_link,
            self._get_edit_link,
            self._get_archive_link,
            self._get_publish_link,
            self._get_unpublish_link,
            self._get_revert_link,
            self._get_discard_link,
            self._get_unlock_link,
        ]

    @admin.action(
        description=_("Compare versions")
    )
    def compare_versions(self, request, queryset):
        """
        Redirects to a compare versions view based on a users choice
        """
        queryset = queryset.order_by("pk")

        # Validate that only two versions are selected
        if queryset.count() != 2:
            self.message_user(request, _("Exactly two versions need to be selected."))
            return

        # Build the link for the version comparison of the two selected versions
        url = reverse(
            f"admin:{self.model._meta.app_label}_{self.model._meta.model_name}_compare",
            args=(queryset[0].pk,),
        )
        url += "?compare_to=%d" % queryset[1].pk

        return redirect(url)

    def grouper_form_view(self, request):
        """Displays an intermediary page to select a grouper object
        to show versions of.
        """
        language = get_language_from_request(request)
        context = dict(
            self.admin_site.each_context(request),
            opts=self.model._meta,
            form=grouper_form_factory(self.model._source_model, language)(),
        )
        return render(request, "djangocms_versioning/admin/grouper_form.html", context)

    def archive_view(self, request, object_id):
        """Archives the specified version and redirects back to the
        version changelist
        """

        # Check version exists
        version = self.get_object(request, unquote(object_id))
        if version is None:
            return self._get_obj_does_not_exist_redirect(
                request, self.model._meta, object_id
            )

        if not version.can_be_archived():
            self.message_user(request, _("Version cannot be archived"), messages.ERROR)
            return redirect(version_list_url(version.content))
        try:
            version.check_archive(request.user)
        except ConditionFailed as e:
            self.message_user(request, force_str(e), messages.ERROR)
            return redirect(version_list_url(version.content))

        if request.method != "POST":
            context = {
                "object_name": version.content,
                "version_number": version.number,
                "object_id": object_id,
                "archive_url": reverse(
                    f"admin:{self.model._meta.app_label}_{self.model._meta.model_name}_archive",
                    args=(version.content.pk,),
                ),
                "back_url": self.back_link(request, version),
            }
            return render(
                request, "djangocms_versioning/admin/archive_confirmation.html", context
            )
        else:
            # Archive the version
            version.archive(request.user)
            # Display message
            self.message_user(request, _("Version archived"))
        # Redirect
        return redirect(version_list_url(version.content))

    def publish_view(self, request, object_id):
        """Publishes the specified version and redirects back to the
        version changelist
        """

        form = TimedPublishingForm(request.POST) if request.method == "POST" else TimedPublishingForm()
        if request.method == "GET" or not form.is_valid():
            return render(
                request,
                template_name="djangocms_versioning/admin/timed_publication.html",
                context={"form": form, "errors": request.method != "GET" and not form.is_valid()},
            )
        if request.method != "POST":
            return HttpResponseNotAllowed(
                ["GET", "POST"], _("This view only supports GET or POST method.")
            )
        visibility_start = form.cleaned_data["visibility_start"]
        visibility_end = form.cleaned_data["visibility_end"]

        # Check version exists
        version = self.get_object(request, unquote(object_id))
        if version is None:
            return self._get_obj_does_not_exist_redirect(
                request, self.model._meta, object_id
            )

        if conf.ON_PUBLISH_REDIRECT in ("preview", "published"):
            redirect_url=get_preview_url(version.content)
        else:
            redirect_url=version_list_url(version.content)

        if not version.can_be_published():
            self.message_user(request, _("Version cannot be published"), messages.ERROR)
            return redirect(redirect_url)
        try:
            version.check_publish(request.user)
        except ConditionFailed as e:
            self.message_user(request, force_str(e), messages.ERROR)
            return redirect(redirect_url)

        # Publish the version
<<<<<<< HEAD
        version.publish(request.user, visibility_start, visibility_end)
        # Display message
        self.message_user(request, _("Version published"), level=messages.SUCCESS)
        # Redirect
        return redirect(version_list_url(version.content))
=======
        version.publish(request.user)

        # Display message
        self.message_user(request, _("Version published"))

        # Redirect to published?
        if conf.ON_PUBLISH_REDIRECT == "published":
            redirect_url = None
            if hasattr(version.content, "get_absolute_url"):
                redirect_url = version.content.get_absolute_url() or redirect_url

        return redirect(redirect_url)
>>>>>>> 8a4e6c99

    def unpublish_view(self, request, object_id):
        """Unpublishes the specified version and redirects back to the
        version changelist
        """
        # Check version exists
        version = self.get_object(request, unquote(object_id))
        if version is None:
            return self._get_obj_does_not_exist_redirect(
                request, self.model._meta, object_id
            )

        if conf.ON_PUBLISH_REDIRECT in ("preview", "published"):
            redirect_url=get_preview_url(version.content)
        else:
            redirect_url=version_list_url(version.content)

        if not version.can_be_unpublished():
            self.message_user(
                request, _("Version cannot be unpublished"), messages.ERROR
            )
            return redirect(redirect_url)
        try:
            version.check_unpublish(request.user)
        except ConditionFailed as e:
            self.message_user(request, force_str(e), messages.ERROR)
            return redirect(redirect_url)

        if request.method != "POST":
            context = {
                "object_name": version.content,
                "version_number": version.number,
                "object_id": object_id,
                "unpublish_url": reverse(
                    f"admin:{self.model._meta.app_label}_{self.model._meta.model_name}_unpublish",
                    args=(version.content.pk,),
                ),
                "back_url": self.back_link(request, version),
            }
            extra_context = OrderedDict(
                [
                    (key, func(request, version))
                    for key, func in _cms_extension()
                    .add_to_context.get("unpublish", {})
                    .items()
                ]
            )
            context.update({"extra_context": extra_context})
            return render(
                request,
                "djangocms_versioning/admin/unpublish_confirmation.html",
                context,
            )
        else:
            # Unpublish the version
            version.unpublish(request.user)
            # Display message
            self.message_user(request, _("Version unpublished"))
        # Redirect
        return redirect(redirect_url)

    def _get_edit_redirect_version(self, request, version):
        """Helper method to get the latest draft or create one if one does not exist."""
        # If published then there's extra things to do...
        if version.state == PUBLISHED:
            # First check there is no draft record for this grouper
            # already.
            pks_for_grouper = version.versionable.for_content_grouping_values(
                version.content
            ).values_list("pk", flat=True)
            content_type = ContentType.objects.get_for_model(version.content)
            drafts = Version.objects.filter(
                object_id__in=pks_for_grouper, content_type=content_type, state=DRAFT
            )
            if drafts.exists():
                # There is a draft record so people should be editing
                # the draft record not the published one. Redirect to draft.
                draft = drafts.first()
                # Run edit checks for the found draft as well
                draft.check_edit_redirect(request.user)
                if conf.LOCK_VERSIONS:
                    create_version_lock(version, request.user)
                return draft
            # If there is no draft record then create a new version
            # that's a draft with the content copied over
            return version.copy(request.user)
        elif version.state == DRAFT:
            if conf.LOCK_VERSIONS:
                create_version_lock(version, request.user)
            # Return current version as it is a draft
            return version

    def edit_redirect_view(self, request, object_id):
        """Redirects to the admin change view and creates a draft version
        if no draft exists yet.
        """
        # This view always changes data so only POST requests should work
        if request.method != "POST":
            return HttpResponseNotAllowed(
                ["POST"], _("This view only supports POST method.")
            )

        version = self.get_object(request, unquote(object_id))
        if version is None:
            raise Http404

        try:
            version.check_edit_redirect(request.user)
            target = self._get_edit_redirect_version(request, version)
        except ConditionFailed as e:
            self.message_user(request, force_str(e), messages.ERROR)
            return redirect(version_list_url(version.content))

        # Redirect
        return redirect(get_editable_url(target.content))

    def revert_view(self, request, object_id):
        """Reverts to the specified version i.e. creates a draft from it."""
        version = self.get_object(request, unquote(object_id))

        if version is None:
            raise Http404

        try:
            version.check_revert(request.user)
        except ConditionFailed as e:
            self.message_user(request, force_str(e), messages.ERROR)
            return redirect(version_list_url(version.content))

        pks_for_grouper = version.versionable.for_content_grouping_values(
            version.content
        ).values_list("pk", flat=True)
        drafts = Version.objects.filter(
            object_id__in=pks_for_grouper,
            content_type=version.content_type,
            state=DRAFT,
        )

        draft_version = None
        if drafts.exists():
            draft_version = drafts.first()

        if request.method != "POST":
            context = {
                "object_name": version.content,
                "version_number": version.number,
                "draft_version": draft_version,
                "object_id": object_id,
                "revert_url": reverse(
                    f"admin:{self.model._meta.app_label}_{self.model._meta.model_name}_revert",
                    args=(version.content.pk,),
                ),
                "back_url": self.back_link(request, version),
            }
            return render(
                request, "djangocms_versioning/admin/revert_confirmation.html", context
            )
        else:

            if draft_version and request.POST.get("archive"):
                draft_version.archive(request.user)

            if draft_version and request.POST.get("discard"):
                draft_version.delete()

            version = version.copy(request.user)
            # Redirect
            return redirect(version_list_url(version.content))

    def discard_view(self, request, object_id):
        """Discards the specified version"""
        version = self.get_object(request, unquote(object_id))
        if version is None:
            raise Http404

        try:
            version.check_discard(request.user)
        except ConditionFailed as e:
            self.message_user(request, force_str(e), messages.ERROR)
            return redirect(version_list_url(version.content))

        if request.method != "POST":
            context = {
                "object_name": version.content,
                "version_number": version.number,
                "draft_version": version,
                "object_id": object_id,
                "revert_url": reverse(
                    f"admin:{self.model._meta.app_label}_{self.model._meta.model_name}_revert",
                    args=(version.content.pk,),
                ),
                "back_url": self.back_link(request, version),
            }
            return render(
                request, "djangocms_versioning/admin/discard_confirmation.html", context
            )

        version_url = version_list_url(version.content)
        ModelClass = version.content.__class__
        deleted = version.delete()
        if deleted[1]["last"]:
            version_url = get_admin_url(ModelClass, "changelist")
            self.message_user(request, _("The last version has been deleted"), messages.SUCCESS)
        else:
            self.message_user(request, _("The version has been deleted."), messages.SUCCESS)
        return redirect(version_url)

    def compare_view(self, request, object_id):
        """Compares two versions
        """
        # Get version 1 (the version we're comparing against)
        v1 = self.get_object(request, unquote(object_id))
        if v1 is None:
            return self._get_obj_does_not_exist_redirect(
                request, self.model._meta, object_id
            )
        persist_params = {
            get_cms_setting("CMS_TOOLBAR_URL__DISABLE"): 1,
            get_cms_setting("CMS_TOOLBAR_URL__PERSIST"): 0,
        }
        v1_preview_url = get_preview_url(v1.content)
        v1_preview_url = add_url_parameters(v1_preview_url, **persist_params)
        # Get the list of versions for the grouper. This is for use
        # in the dropdown to choose a version.
        version_list = Version.objects.filter_by_content_grouping_values(
            v1.content
        ).order_by("-number")
        # Add the above to context
        context = {
            "version_list": version_list,
            "v1": v1,
            "v1_preview_url": v1_preview_url,
            "return_url": self.back_link(request, v1),
        }

        # Now check if version 2 has been specified and add to context
        # if yes
        if "compare_to" in request.GET:
            v2 = self.get_object(request, unquote(request.GET["compare_to"]))
            if v2 is None:
                return self._get_obj_does_not_exist_redirect(
                    request, self.model._meta, request.GET["compare_to"]
                )
            else:
                v2_preview_url = get_preview_url(v2.content)
                context.update(
                    {
                        "v2": v2,
                        "v2_preview_url": add_url_parameters(v2_preview_url, **persist_params),
                    }
                )
        return TemplateResponse(
            request, "djangocms_versioning/admin/compare.html", context
        )

    def unlock_view(self, request, object_id):
        """
        Unlock a locked version
        """
        # Only active if LOCK_VERISONS is set
        if not conf.LOCK_VERSIONS:
            raise Http404()

        # This view always changes data so only POST requests should work
        if request.method != "POST":
            return HttpResponseNotAllowed(["POST"], _("This view only supports POST method."))

        # Check version exists
        version = self.get_object(request, unquote(object_id))
        if version is None:
            return self._get_obj_does_not_exist_redirect(
                request, self.model._meta, object_id)

        # Raise 404 if not locked
        if version.state != DRAFT:
            raise Http404

        # Check that the user has unlock permission
        if not request.user.has_perm("djangocms_versioning.delete_versionlock"):
            return HttpResponseForbidden(force_str(_("You do not have permission to remove the version lock")))

        # Unlock the version
        remove_version_lock(version)
        # Display message
        messages.success(request, _("Version unlocked"))

        # Send an email notification
        notify_version_author_version_unlocked(version, request.user)

        # Redirect
        url = version_list_url(version.content)
        return redirect(url)

    @staticmethod
    def back_link(request, version=None):
        back_url = request.GET.get("back", None)
        if back_url:
            try:
                # Is return url a valid url?
                resolve(urlparse(back_url)[2])
            except Resolver404:
                # If not ignore
                back_url = None
        return back_url or (version_list_url(version.content) if version else None)

    def changelist_view(self, request, extra_context=None):
        """Handle grouper filtering on the changelist"""
        if not request.GET:
            # redirect to grouper form when there's no GET parameters
            opts = self.model._meta
            return redirect(
                reverse(f"admin:{opts.app_label}_{opts.model_name}_grouper")
            )
        extra_context = extra_context or {}
        versionable = versionables.for_content(self.model._source_model)

        try:
            grouper = versionable.get_grouper_with_fallbacks(
                int(request.GET.get(versionable.grouper_field_name))
            )
        except (TypeError, ValueError):
            grouper = None
        else:
            if grouper is None:
                # no exception and no grouper, thus the querydict is invalid
                raise Http404

        if grouper:
            # CAVEAT: as the breadcrumb trails expect a value for latest content in the template
            extra_context["latest_content"] = ({"pk": None})

            extra_context.update(
                grouper=grouper,
                title=_('Displaying versions of "{grouper}"').format(grouper=grouper),
            )
            breadcrumb_opts = self.model._source_model._meta
            extra_context["breadcrumb_opts"] = breadcrumb_opts
            # Check if custom breadcrumb template defined, otherwise
            # fallback on default
            breadcrumb_templates = [
                "admin/djangocms_versioning/{app_label}/{model_name}/versioning_breadcrumbs.html".format(
                    app_label=breadcrumb_opts.app_label,
                    model_name=breadcrumb_opts.model_name,
                ),
                "admin/djangocms_versioning/versioning_breadcrumbs.html",
            ]
            extra_context["breadcrumb_template"] = select_template(breadcrumb_templates)

        response = super().changelist_view(request, extra_context)

        # This is a slightly hacky way of accessing the instance of
        # the changelist that the admin changelist_view instantiates.
        # We do this to make sure that the latest content object is
        # picked from the same queryset as is being displayed in the
        # version table.
        if grouper and response.status_code == 200:
            # Catch the edge case where a grouper can have empty contents
            # when additional filters are present and the result set will be
            # empty for the additional values.
            try:
                response.context_data["latest_content"] = (
                    response.context_data["cl"].get_queryset(request)
                        .latest("created")
                        .content
                )
            except ObjectDoesNotExist:
                pass
        return response

    def get_urls(self):
        info = self.model._meta.app_label, self.model._meta.model_name
        return [
            path(
                "select/",
                self.admin_site.admin_view(self.grouper_form_view),
                name="{}_{}_grouper".format(*info),
            ),
            path(
                "<path:object_id>/archive/",
                self.admin_site.admin_view(self.archive_view),
                name="{}_{}_archive".format(*info),
            ),
            path(
                r"<path:object_id>/publish/",
                self.admin_site.admin_view(self.publish_view),
                name="{}_{}_publish".format(*info),
            ),
            path(
                "<path:object_id>/unpublish/",
                self.admin_site.admin_view(self.unpublish_view),
                name="{}_{}_unpublish".format(*info),
            ),
            path(
                "<path:object_id>/edit-redirect/",
                self.admin_site.admin_view(self.edit_redirect_view),
                name="{}_{}_edit_redirect".format(*info),
            ),
            path(
                "<path:object_id>/revert/",
                self.admin_site.admin_view(self.revert_view),
                name="{}_{}_revert".format(*info),
            ),
            path(
                "<path:object_id>/compare/",
                self.admin_site.admin_view(self.compare_view),
                name="{}_{}_compare".format(*info),
            ),
            path(
                "<path:object_id>/discard/",
                self.admin_site.admin_view(self.discard_view),
                name="{}_{}_discard".format(*info),
            ),
            path(
                "<path:object_id>/unlock/",
                self.admin_site.admin_view(self.unlock_view),
                name="{}_{}_unlock".format(*info),
            ),
        ] + super().get_urls()

    def has_add_permission(self, request):
        return False

    def has_change_permission(self, request, obj=None):
        """Disable change view access"""
        if obj is not None:
            return False
        return super().has_change_permission(request, obj)

    def has_delete_permission(self, request, obj=None):
        return False<|MERGE_RESOLUTION|>--- conflicted
+++ resolved
@@ -971,14 +971,7 @@
             return redirect(redirect_url)
 
         # Publish the version
-<<<<<<< HEAD
         version.publish(request.user, visibility_start, visibility_end)
-        # Display message
-        self.message_user(request, _("Version published"), level=messages.SUCCESS)
-        # Redirect
-        return redirect(version_list_url(version.content))
-=======
-        version.publish(request.user)
 
         # Display message
         self.message_user(request, _("Version published"))
@@ -990,7 +983,6 @@
                 redirect_url = version.content.get_absolute_url() or redirect_url
 
         return redirect(redirect_url)
->>>>>>> 8a4e6c99
 
     def unpublish_view(self, request, object_id):
         """Unpublishes the specified version and redirects back to the
