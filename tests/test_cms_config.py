from collections import OrderedDict
from unittest.mock import Mock, patch

from cms.admin.forms import ChangePageForm
from cms.models import Page
from cms.test_utils.testcases import CMSTestCase
from django.apps import apps
from django.contrib import admin
from django.contrib.sites.models import Site
from django.core.exceptions import ImproperlyConfigured
from django.test import RequestFactory
from django.utils.text import slugify

from djangocms_versioning.admin import VersionAdmin, VersioningAdminMixin
from djangocms_versioning.cms_config import (
    VersioningCMSConfig,
    VersioningCMSExtension,
)
from djangocms_versioning.constants import DRAFT
from djangocms_versioning.datastructures import VersionableItem, default_copy
from djangocms_versioning.models import Version
from djangocms_versioning.test_utils import factories
from djangocms_versioning.test_utils.blogpost.cms_config import (
    BlogpostCMSConfig,
)
from djangocms_versioning.test_utils.blogpost.models import (
    BlogContent,
    Comment,
)
from djangocms_versioning.test_utils.incorrectly_configured_blogpost.cms_config import (
    IncorrectBlogpostCMSConfig,
)
from djangocms_versioning.test_utils.polls.cms_config import PollsCMSConfig
from djangocms_versioning.test_utils.polls.models import Poll, PollContent

req_factory = RequestFactory()


class PageContentVersioningBehaviourTestCase(CMSTestCase):

    def setUp(self):
        self.site = Site.objects.get_current()
        self.user = self.get_superuser()
        self.language = "en"
        self.title = "test page"

        self.version = factories.PageVersionFactory(content__language="en", state=DRAFT,)
        factories.PageUrlFactory(
            page=self.version.content.page,
            language="en",
            path=slugify(self.title),
            slug=slugify(self.title),
        )

        self.page = self.version.content.page
        self.content = self.version.content

    def test_saving_draft_has_pageurl(self):
        """A draft has pageurl as normal"""
        url = self.page.get_urls().first()

        self.assertEqual(self.version.state, DRAFT)
        self.assertEqual(url.path, slugify(self.title))

    def test_publishing_draft_retains_pageurl(self):
        """We publish a version, pageurl is still the same"""
        self.version.publish(self.user)

        url = self.page.get_urls().first()
        self.assertEqual(url.path, slugify(self.title))

    def test_published_version_with_new_version_retains_pageurl(self):
        """
        We have a published page and we create a new version and publish that.
        PageUrl path stays the same
        """
        self.version.publish(self.user)
        v2 = self.version.copy(self.user)
        v2.publish(self.user)

        page = Page.objects.get(pk=self.page.pk)
        url = page.get_urls().first()

        self.assertEqual(url.path, slugify(self.title))

    def test_published_version_with_new_version_retains_pageurl_unmanaged(self):
        """We have a published page and we create a new version and publish that.
        The url in question is unmanaged and stays the same.

        The path was previously set to None on unpublish. This deleted the
        url a content editor had put in the field "overwrite url".
        Putting anything into the field "overwrite url" sets the property
        managed to False.
        """
        url = self.page.get_urls().first()
        url.managed = False
        url.save()

        self.version.publish(self.user)
        v2 = self.version.copy(self.user)
        v2.publish(self.user)

        page = Page.objects.get(pk=self.page.pk)
        url = page.get_urls().first()

        self.assertEqual(url.path, slugify(self.title))

    def test_changing_slug_changes_page_url(self):
        """Using change form to change title / slug updates path?"""
<<<<<<< HEAD
        new_title = "new-slug-here"
=======
        new_slug = "new-slug-here"
>>>>>>> ca50367b
        data = {
            "title": self.content.title,
            "slug": new_slug
        }

        request = req_factory.get("/?language=en")
        request.user = self.user

        form = ChangePageForm(data, instance=self.content)
        form._request = request
        form._site = self.site
        self.assertEqual(form.is_valid(), True)

        form.save()
        page = Page.objects.get(pk=self.page.pk)
        url = page.get_urls().first()

        self.assertEqual(url.slug, new_slug)
        self.assertEqual(url.path, new_slug)


class VersioningExtensionUnitTestCase(CMSTestCase):
    def test_raises_exception_if_neither_versioning_nor_context_setting_specified(self):
        """
        Tests, if neither the versioning attribute or the
        versioning_add_to_confirmation_context attribute has been specified,
        an ImproperlyConfigured exception is raised
        """
        extensions = VersioningCMSExtension()
        cms_config = Mock(spec=[], djangocms_versioning_enabled=True)
        with self.assertRaises(ImproperlyConfigured):
            extensions.configure_app(cms_config)

    def test_raises_exception_if_versioning_not_iterable(self):
        """Tests ImproperlyConfigured exception is raised if
        versioning setting is not an iterable
        """
        extensions = VersioningCMSExtension()
        cms_config = Mock(
            spec=[],
            djangocms_versioning_enabled=True,
            versioning=VersionableItem(
                content_model=PollContent,
                grouper_field_name="poll",
                copy_function=default_copy,
            ),
        )
        with self.assertRaises(ImproperlyConfigured):
            extensions.configure_app(cms_config)

    def test_raises_exception_if_not_versionable_class(self):
        """Tests ImproperlyConfigured exception is raised if elements
        in the versioning list are not instances of VersionableItem classes
        """
        extensions = VersioningCMSExtension()
        cms_config = Mock(
            spec=[], djangocms_versioning_enabled=True, versioning=["aaa", {}]
        )
        with self.assertRaises(ImproperlyConfigured):
            extensions.configure_app(cms_config)

    def test_raises_exception_if_content_class_already_registered_in_same_config(self):
        """Tests ImproperlyConfigured exception is raised if the same
        content class is registered twice in the same config file
        """
        extension = VersioningCMSExtension()
        poll_versionable = VersionableItem(
            content_model=PollContent,
            grouper_field_name="poll",
            copy_function=default_copy,
        )
        poll_versionable2 = VersionableItem(
            content_model=PollContent,
            grouper_field_name="poll",
            copy_function=default_copy,
        )
        cms_config = Mock(
            spec=[],
            djangocms_versioning_enabled=True,
            versioning=[poll_versionable, poll_versionable2],
        )
        with self.assertRaises(ImproperlyConfigured):
            extension.configure_app(cms_config)

    def test_raises_exception_if_content_class_already_registered_in_different_config(
        self
    ):
        """Tests ImproperlyConfigured exception is raised if the same
        content class is registered twice in different config files
        """
        extension = VersioningCMSExtension()
        poll_versionable = VersionableItem(
            content_model=PollContent,
            grouper_field_name="poll",
            copy_function=default_copy,
        )
        poll_versionable2 = VersionableItem(
            content_model=PollContent,
            grouper_field_name="poll",
            copy_function=default_copy,
        )
        cms_config1 = Mock(
            spec=[], djangocms_versioning_enabled=True, versioning=[poll_versionable]
        )
        cms_config2 = Mock(
            spec=[], djangocms_versioning_enabled=True, versioning=[poll_versionable2]
        )
        with self.assertRaises(ImproperlyConfigured):
            extension.handle_versioning_setting(cms_config1)
            extension.handle_versioning_setting(cms_config2)

    def test_versioning_add_to_confirmation_context_is_an_optional_setting(self):
        extension = VersioningCMSExtension()
        poll_versionable = VersionableItem(
            content_model=PollContent,
            grouper_field_name="poll",
            copy_function=default_copy,
        )
        cms_config = Mock(
            spec=[], djangocms_versioning_enabled=True, versioning=[poll_versionable]
        )
        try:
            extension.configure_app(cms_config)
        except ImproperlyConfigured:
            self.fail(
                "versioning_add_to_confirmation_context setting should be optional"
            )

    def test_raises_exception_if_unsupported_key_added_to_add_to_context(self):
        """Tests ImproperlyConfigured exception is raised if an unsupported
        dict key is used for the versioning_add_to_confirmation_context setting
        """
        extension = VersioningCMSExtension()
        poll_versionable = VersionableItem(
            content_model=PollContent,
            grouper_field_name="poll",
            copy_function=default_copy,
        )
        cms_config = Mock(
            spec=[],
            djangocms_versioning_enabled=True,
            versioning=[poll_versionable],
            # versioning doesn't know what red rabbits is
            # so this should raise an exception
            versioning_add_to_confirmation_context={
                "red_rabbits": OrderedDict({"rabbit": lambda r, v: v.content})
            },
        )
        with self.assertRaises(ImproperlyConfigured):
            extension.configure_app(cms_config)

    def test_versionables_list_created(self):
        """Test handle_versioning_setting method adds all the
        models into the versionables list
        """
        extension = VersioningCMSExtension()
        poll_versionable = VersionableItem(
            content_model=PollContent,
            grouper_field_name="poll",
            copy_function=default_copy,
        )
        blog_versionable = VersionableItem(
            content_model=BlogContent,
            grouper_field_name="blogpost",
            copy_function=default_copy,
        )
        cms_config = Mock(
            spec=[],
            djangocms_versioning_enabled=True,
            versioning=[poll_versionable, blog_versionable],
        )
        extension.configure_app(cms_config)
        self.assertListEqual(
            extension.versionables, [poll_versionable, blog_versionable]
        )

    def test_context_dict_created(self):
        """Test a dict is populated from the versioning_add_to_confirmation_context
        config
        """
        extension = VersioningCMSExtension()

        def unpublish_context1(request, version, *args, **kwargs):
            return "Every time you unpublish something you should kiss a cat"

        def unpublish_context2(request, version, *args, **kwargs):
            return "Good luck with your unpublishing"

        cms_config = Mock(
            spec=[],
            djangocms_versioning_enabled=True,
            versioning_add_to_confirmation_context={
                "unpublish": OrderedDict(
                    {"1": unpublish_context1, "2": unpublish_context2}
                )
            },
        )
        extension.configure_app(cms_config)
        expected = {
            "unpublish": OrderedDict({"1": unpublish_context1, "2": unpublish_context2})
        }
        self.assertDictEqual(extension.add_to_context, expected)

    def test_context_dict_doesnt_get_overwritten(self):
        """Test when multiple apps update the same key in the context dict,
        values from both apps end up under that key
        """
        extension = VersioningCMSExtension()

        def unpublish_context1(request, version, *args, **kwargs):
            return "Cats don't like to be unpublished"

        def unpublish_context2(request, version, *args, **kwargs):
            return "Elephants don't mind being unpublished'"

        cms_config1 = Mock(
            spec=[],
            djangocms_versioning_enabled=True,
            versioning_add_to_confirmation_context={
                "unpublish": OrderedDict([("1", unpublish_context1)])
            },
        )
        cms_config2 = Mock(
            spec=[],
            djangocms_versioning_enabled=True,
            versioning_add_to_confirmation_context={
                "unpublish": OrderedDict([("2", unpublish_context2)])
            },
        )

        extension.configure_app(cms_config1)
        extension.configure_app(cms_config2)

        expected = {
            "unpublish": OrderedDict(
                [("1", unpublish_context1), ("2", unpublish_context2)]
            )
        }
        self.assertDictEqual(extension.add_to_context, expected)

    def test_handle_content_admin_classes(self):
        """Test handle_admin_classes replaces the admin model class
        with an admin model class that inherits from VersioningAdminMixin
        """
        extensions = VersioningCMSExtension()
        cms_config = Mock(
            spec=[],
            djangocms_versioning_enabled=True,
            versioning=[
                VersionableItem(
                    content_model=PollContent,
                    grouper_field_name="poll",
                    copy_function=default_copy,
                )
            ],
        )
        extensions.handle_admin_classes(cms_config)
        self.assertIn(PollContent, admin.site._registry)
        self.assertIn(
            VersioningAdminMixin, admin.site._registry[PollContent].__class__.mro()
        )

    def test_is_content_model_versioned(self):
        """Test that is_content_model_versioned returns True for
        content model that's versioned
        """
        extension = VersioningCMSExtension()
        extension.versionables = [
            VersionableItem(
                content_model=PollContent,
                grouper_field_name="poll",
                copy_function=default_copy,
            )
        ]

        self.assertTrue(extension.is_content_model_versioned(PollContent))

    def test_is_content_model_not_versioned(self):
        """Test that is_content_model_versioned returns False for
        content model that's not versioned
        """
        extension = VersioningCMSExtension()
        extension.versionables = []

        self.assertFalse(extension.is_content_model_versioned(PollContent))

    def test_handle_version_admin(self):
        versionable = Mock(
            spec=[],
            djangocms_versioning_enabled=True,
            content_model=PollContent,
            concrete=True,
            grouper_model=Poll,
            version_model_proxy=apps.get_model(
                "djangocms_versioning", "PollContentVersion"
            ),
        )

        with patch.object(versionable, "version_model_proxy"):
            extensions = VersioningCMSExtension()
            cms_config = Mock(
                spec=[], djangocms_versioning_enabled=True, versioning=[versionable]
            )
            extensions.handle_version_admin(cms_config)
        self.assertIn(versionable.version_model_proxy, admin.site._registry)
        self.assertIn(
            VersionAdmin,
            admin.site._registry[versionable.version_model_proxy].__class__.mro(),
        )

    def test_field_extension_populates(self):
        """
        With proper configuration provided, cms extension populates
        """
        def poll_modifier(obj, field):
            return obj

        extensions = VersioningCMSExtension()
        cms_config = Mock(
            spec=[],
            djangocms_versioning_enabled=True,
            versioning=[
                VersionableItem(
                    content_model=PollContent,
                    grouper_field_name="poll",
                    copy_function=default_copy,
                )
            ],
            extended_admin_field_modifiers=[{PollContent: {"text": poll_modifier}}, ]
        )
        extensions.handle_admin_field_modifiers(cms_config)

        self.assertEqual(extensions.add_to_field_extension, {PollContent: {"text": poll_modifier}})

    def test_field_extension_proper_error_non_iterable(self):
        """
        When a non-iterable is passed as the method for modifying a field,
        raise ImproperlyConfigured
        """
        def poll_modifier(obj, field):
            return obj

        extensions = VersioningCMSExtension()
        cms_config = Mock(
            spec=[],
            djangocms_versioning_enabled=True,
            versioning=[
                VersionableItem(
                    content_model=PollContent,
                    grouper_field_name="poll",
                    copy_function=default_copy,
                )
            ],
            extended_admin_field_modifiers=(PollContent, "text", poll_modifier)
        )

        with self.assertRaises(ImproperlyConfigured):
            extensions.handle_admin_field_modifiers(cms_config)


# NOTE: These tests simply test what has already happened on start up
# when the app registry has been instantiated.
class VersioningIntegrationTestCase(CMSTestCase):
    def test_all_versionables_collected(self):
        """Check that all version models defined in cms_config.py
        are collected into a list
        """
        app = apps.get_app_config("djangocms_versioning")
        page_versionable = VersioningCMSConfig.versioning[0]
        poll_versionable = PollsCMSConfig.versioning[0]
        blog_versionable = BlogpostCMSConfig.versioning[0]
        comment_versionable = BlogpostCMSConfig.versioning[1]
        incorrect_blog_versionable = IncorrectBlogpostCMSConfig.versioning[0]
        self.assertListEqual(
            app.cms_extension.versionables,
            [page_versionable, poll_versionable, blog_versionable, comment_versionable, incorrect_blog_versionable],
        )

    def test_admin_classes_reregistered(self):
        """Integration test that all content models that are registered
        with the admin have their admin class overridden with a
        subclass of VersioningAdminMixin
        """
        # TODO: Awaiting FIL-313 to land on core
        # Check PageContent has had its admin class modified
        # self.assertIn(PageContent, admin.site._registry)
        # self.assertIn(
        #     VersioningAdminMixin,
        #     admin.site._registry[PageContent].__class__.mro()
        # )
        # Check PollContent has had its admin class modified
        self.assertIn(PollContent, admin.site._registry)
        self.assertIn(
            VersioningAdminMixin, admin.site._registry[PollContent].__class__.mro()
        )
        # Check BlogContent has had its admin class modified
        self.assertIn(BlogContent, admin.site._registry)
        self.assertIn(
            VersioningAdminMixin, admin.site._registry[BlogContent].__class__.mro()
        )
        # Check that Comments were not registered to the admin
        # (they are defined in cms_config.py but are not registered
        # to the admin)
        self.assertNotIn(Comment, admin.site._registry)

    def test_version_admin_registered(self):
        """Integration test that for each content model
        there's a version proxy registered with the admin
        subclassing VersionAdmin
        """
        version_proxies = [
            model for model in admin.site._registry if issubclass(model, Version)
        ]
        source_models_in_proxies = [model._source_model for model in version_proxies]
        source_model_to_proxy = dict(zip(source_models_in_proxies, version_proxies))

        self.assertIn(PollContent, source_models_in_proxies)
        self.assertIn(
            VersionAdmin,
            admin.site._registry[source_model_to_proxy[PollContent]].__class__.mro(),
        )

        self.assertIn(BlogContent, source_models_in_proxies)
        self.assertIn(
            VersionAdmin,
            admin.site._registry[source_model_to_proxy[BlogContent]].__class__.mro(),
        )

        self.assertNotIn(Comment, source_models_in_proxies)<|MERGE_RESOLUTION|>--- conflicted
+++ resolved
@@ -107,11 +107,7 @@
 
     def test_changing_slug_changes_page_url(self):
         """Using change form to change title / slug updates path?"""
-<<<<<<< HEAD
-        new_title = "new-slug-here"
-=======
         new_slug = "new-slug-here"
->>>>>>> ca50367b
         data = {
             "title": self.content.title,
             "slug": new_slug
