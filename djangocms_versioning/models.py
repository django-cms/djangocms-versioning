from django.apps import apps
from django.contrib.contenttypes.fields import GenericForeignKey
from django.contrib.contenttypes.models import ContentType
from django.db import connections, models
from django.db.models import Max, Q
from django.utils.timezone import localtime

from django_fsm import FSMField, transition


class VersionQuerySet(models.QuerySet):

    def for_grouper(self, grouper, extra_filters=None):
        """Returns all `Version`s for specified grouper object.

        Additional filters can be passed via extra_filters, for example
        if version model has a FK to content object that is translatable,
        passing `Q(language='en')` will return only versions
        created for English language.
        """

        if extra_filters is None:
            extra_filters = Q()
        return self.filter(
            Q(extra_filters) &
            Q((self.model.grouper_field, grouper)),
        )

    def distinct_groupers(self, content_model):
        """Returns a queryset of `Version` objects with unique
        grouper objects.

        Useful for listing, e.g. all Polls.
        """
        versioning_extension = apps.get_app_config(
            'djangocms_versioning').cms_extension
        versionable = versioning_extension.versionables.contents[content_model]
        ctype = ContentType.objects.get_for_model(content_model)
        inner = content_model.objects.values(versionable.grouper_field.name).annotate(
            Max('pk')).values('pk__max')
        return self.filter(content_type=ctype, object_id__in=inner)


class Version(models.Model):
    # Following fields are always copied from original Version
    COPIED_FIELDS = ['label']

    label = models.TextField()
    created = models.DateTimeField(auto_now_add=True)
    content_type = models.ForeignKey(
        ContentType,
        blank=True,
        null=True,
        on_delete=models.SET_NULL,
    )
    object_id = models.PositiveIntegerField(blank=True, null=True)
    content = GenericForeignKey('content_type', 'object_id')

<<<<<<< HEAD
    # States
    ARCHIVED = 'Archived'
    DRAFT = 'Draft'
    PUBLISHED = 'Published'
    UNPUBLISHED = 'Unpublished'
    STATES = (
        (DRAFT, 'Draft'),
        (PUBLISHED, 'Published'),
        (UNPUBLISHED, 'Unpublished'),
        (ARCHIVED, 'Archived'),
    )
    state = FSMField(default=DRAFT, choices=STATES, protected=True)

    objects = BaseVersionQuerySet.as_manager()

    class Meta:
        abstract = True
=======
    objects = VersionQuerySet.as_manager()
>>>>>>> f9f51402

    def _copy_function_factory(self, field):
        """
        Factory for a dynamically defined function that considers the relationship type
        (1-2-M or M-2-M), when copying related objects between model instances.
        :param field: Related object.
        :return: Specific kind of object copy function.
        """
        def inner(new):
            related = getattr(self, field.name)
            initial = {
                f.name: getattr(related, f.name)
                for f in related._meta.fields if not f.auto_created
            }
            new_related = related._meta.model(**initial)
            new_related.save()
            return new_related

        def inner_m2m(new):
            related = getattr(self, field.name)
            related_objects = related.all()
            return related_objects

        inner_copy = inner_m2m if field.many_to_many else inner
        return inner_copy

    def _get_relation_fields(self):
        """Returns a list of relation fields to copy over.
        If copy_field_order is present, sorts the outcome
        based on the list of field names
        """
        relation_fields = [
            f for f in self._meta.get_fields() if
            f.is_relation and
            f.name not in self.COPIED_FIELDS and
            not f.auto_created
        ]
        if getattr(self, 'copy_field_order', None):
            relation_fields = sorted(
                relation_fields,
                key=lambda f: self.copy_field_order.index(f.name),
            )
        return relation_fields

    def copy(self):
        """Creates new Version object, with metadata copied over
        from self.

        Introspects relations and duplicates objects that
        Version has a relation to. Default behaviour for duplication is
        implemented in `_copy_function_factory`. This can be overriden
        per-field by implementing `copy_{field_name}` method.
        """
        new = self._meta.model(**{
            f: getattr(self, f)
            for f in self.COPIED_FIELDS
        })

        relation_fields = self._get_relation_fields()
        m2m_cache = {}

        for field in relation_fields:
            try:
                copy_function = getattr(self, 'copy_{}'.format(field.name))
            except AttributeError:
                copy_function = self._copy_function_factory(field)

            new_value = copy_function(new)
            if field.many_to_many:
                if len(new_value):
                    m2m_cache[field.name] = new_value
            else:
                setattr(new, field.name, new_value)

        # Must save object before adding M2M relations.
        new.save()

        for field_name, objects in m2m_cache.items():
            getattr(new, field_name).set(objects)

        return new

    @transition(field=state, source=DRAFT, target=ARCHIVED)
    def archive(self):
        pass

    @transition(field=state, source=DRAFT, target=PUBLISHED)
    def publish(self):
        pass

    @transition(field=state, source=PUBLISHED, target=UNPUBLISHED)
    def unpublish(self):
        pass<|MERGE_RESOLUTION|>--- conflicted
+++ resolved
@@ -56,7 +56,8 @@
     object_id = models.PositiveIntegerField(blank=True, null=True)
     content = GenericForeignKey('content_type', 'object_id')
 
-<<<<<<< HEAD
+    objects = VersionQuerySet.as_manager()
+
     # States
     ARCHIVED = 'Archived'
     DRAFT = 'Draft'
@@ -70,13 +71,6 @@
     )
     state = FSMField(default=DRAFT, choices=STATES, protected=True)
 
-    objects = BaseVersionQuerySet.as_manager()
-
-    class Meta:
-        abstract = True
-=======
-    objects = VersionQuerySet.as_manager()
->>>>>>> f9f51402
 
     def _copy_function_factory(self, field):
         """
