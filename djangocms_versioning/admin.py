from django.apps import apps
from django.conf.urls import url
from django.contrib import admin, messages
from django.contrib.admin.options import IncorrectLookupParameters
from django.contrib.admin.utils import unquote
from django.contrib.admin.views.main import ChangeList
from django.http import Http404
from django.shortcuts import redirect, render
from django.urls import reverse
from django.utils.html import format_html
from django.utils.translation import ugettext_lazy as _

from .constants import DRAFT
from .forms import grouper_form_factory
from .models import Version


GROUPER_PARAM = 'grouper'


class VersioningAdminMixin:
    """Mixin providing versioning functionality to admin classes.
    """
    def save_model(self, request, obj, form, change):
        """
        Overrides the save method to create a version object
        when a content object is created
        """
        super().save_model(request, obj, form, change)
        if not change:
            # create a new version object and save it
            Version.objects.create(content=obj, created_by=request.user)

    def get_queryset(self, request):
        """Limit query to most recent content versions
        """
        queryset = super().get_queryset(request)
        versioning_extension = apps.get_app_config('djangocms_versioning').cms_extension
        versionable = versioning_extension.versionables_by_content[queryset.model]
        return queryset.filter(pk__in=versionable.distinct_groupers())


class VersionChangeList(ChangeList):

    def get_filters_params(self, params=None):
        lookup_params = super().get_filters_params(params)
        lookup_params.pop(GROUPER_PARAM, None)
        return lookup_params

    def get_queryset(self, request):
        """Adds support for querying the version model by content grouper
        field using ?grouper={id}.

        Filters by the value of grouper field (specified in VersionableItem
        definition) of content model.

        Functionality is implemented here, because list_filter doesn't allow
        for specifying filters that work without being shown in the UI
        along with filter choices.
        """
        qs = super().get_queryset(request)
        try:
            grouper = int(request.GET.get(GROUPER_PARAM))
        except (TypeError, ValueError):
            raise IncorrectLookupParameters("Missing grouper")
        versioning_extension = apps.get_app_config('djangocms_versioning').cms_extension
        versionable = versioning_extension.versionables_by_content[self.model_admin.model._source_model]
        content_objects = versionable.for_grouper(grouper)
        return qs.filter(object_id__in=content_objects)


class VersionAdmin(admin.ModelAdmin):
    """Admin class used for version models.
    """

    # disable delete action
    actions = None

    list_display = (
        'pk',
        'created',
        'content_link',
        'state',
        'state_actions',
    )
    list_display_links = None

    def get_queryset(self, request):
        return super().get_queryset(request).prefetch_related('content')

    def get_changelist(self, request, **kwargs):
        return VersionChangeList

    def content_link(self, obj):
        content = obj.content
        url = reverse('admin:{app}_{model}_change'.format(
            app=content._meta.app_label,
            model=content._meta.model_name,
        ), args=[content.pk])
        return format_html(
            '<a href="{url}">{label}</a>',
            url=url,
            label=content,
        )
    content_link.short_description = _('Content')
    content_link.admin_order_field = 'content'

<<<<<<< HEAD
    def _get_archive_link(self, obj):
        """Helper function to get the html link to the archive action
        """
        if not obj.state == DRAFT:
            # Don't display the link if it can't be archived
            return ''
        archive_url = reverse('admin:djangocms_versioning_{model}_archive'.format(
            model=self.model.__name__.lower(),
        ), args=(obj.pk,))
        return ' <a href="{archive_url}">Archive</a> '.format(
            archive_url=archive_url)

    def _get_publish_link(self, obj):
        """Helper function to get the html link to the publish action
        """
        if not obj.state == DRAFT:
            # Don't display the link if it can't be published
            return ''
        publish_url = reverse('admin:djangocms_versioning_{model}_publish'.format(
            model=self.model.__name__.lower(),
        ), args=(obj.pk,))
        return ' <a href="{publish_url}">Publish</a> '.format(
            publish_url=publish_url)

    def state_actions(self, obj):
        """Display links to state change endpoints
        """
        archive_link = self._get_archive_link(obj)
        publish_link = self._get_publish_link(obj)
        return format_html(archive_link + publish_link)
=======
    def state_actions(self, obj):
        """Display links to state change endpoints
        """
        archive_url = reverse('admin:{app}_{model}_archive'.format(
            app=obj._meta.app_label, model=self.model.__name__.lower(),
        ), args=(obj.pk,))
        archive_icon = '<a href="{archive_url}">Archive</a>'.format(
            archive_url=archive_url)
        all_actions = ''
        if obj.state == DRAFT:
            all_actions += archive_icon
        return format_html(all_actions)
>>>>>>> 7a38f929

    def grouper_form_view(self, request):
        """Displays an intermediary page to select a grouper object
        to show versions of.
        """
        context = dict(
            self.admin_site.each_context(request),
            opts=self.model._meta,
            form=grouper_form_factory(self.model._source_model)(),
        )
        return render(request, 'djangocms_versioning/admin/grouper_form.html', context)

<<<<<<< HEAD
    def archive_view(self, request, pk):
=======
    def archive_view(self, request, object_id):
>>>>>>> 7a38f929
        """Archives the specified version and redirects back to the
        version changelist
        """
        # FIXME: We should be using POST only for this, but some frontend
        # issues need to be solved first. The code below just needs to
        # be uncommented and a test is also already written (but currently
        # being skipped) to handle the POST-only approach

        # This view always changes data so only POST requests should work
        # if request.method != 'POST':
        #     raise Http404

<<<<<<< HEAD
        version = self.model.objects.get(pk=pk)
=======
        version = self.get_object(request, unquote(object_id))
        if version is None:
            return self._get_obj_does_not_exist_redirect(
                request, self.model._meta, object_id)
>>>>>>> 7a38f929
        # Raise 404 if not in draft status
        if version.state != DRAFT:
            raise Http404
        # Archive the version
        version.archive(request.user)
        version.save()
        # Display message
        messages.success(request, "Version archived")
        # Redirect
        url = reverse('admin:{app}_{model}_changelist'.format(
            app=self.model._meta.app_label,
            model=self.model._meta.model_name,
        )) + '?grouper=' + str(version.grouper.pk)
        return redirect(url)

<<<<<<< HEAD
    def publish_view(self, request, pk):
        """Publishes the specified version and redirects back to the
        version changelist
        """
        # FIXME: We should be using POST only for this, but some frontend
        # issues need to be solved first. The code below just needs to
        # be uncommented and a test is also already written (but currently
        # being skipped) to handle the POST-only approach

        # This view always changes data so only POST requests should work
        # if request.method != 'POST':
        #     raise Http404

        version = self.model.objects.get(pk=pk)
        # Raise 404 if not in draft status
        if version.state != DRAFT:
            raise Http404
        # Publish the version
        version.publish(request.user)
        version.save()
        # Display message
        messages.success(request, "Version published")
        # Redirect
        url = reverse('admin:{app}_{model}_changelist'.format(
            app=self.model._meta.app_label,
            model=self.model._meta.model_name,
        )) + '?grouper=' + str(version.grouper.pk)
        return redirect(url)

=======
>>>>>>> 7a38f929
    def changelist_view(self, request, extra_context=None):
        if not request.GET:
            # redirect to grouper form when there's no GET parameters
            opts = self.model._meta
            return redirect(reverse('admin:{}_{}_grouper'.format(
                opts.app_label,
                opts.model_name,
            )))
        return super().changelist_view(request, extra_context)

    def get_urls(self):
        info = self.model._meta.app_label, self.model._meta.model_name
        return [
            url(
                r'^grouper/$',
                self.admin_site.admin_view(self.grouper_form_view),
                name='{}_{}_grouper'.format(*info),
            ),
            url(
                r'^(.+)/archive/$',
                self.admin_site.admin_view(self.archive_view),
                name='{}_{}_archive'.format(*info),
            ),
<<<<<<< HEAD
            url(
                r'^(.+)/publish/$',
                self.admin_site.admin_view(self.publish_view),
                name='{}_{}_publish'.format(*info),
            ),
=======
>>>>>>> 7a38f929
        ] + super().get_urls()

    def has_add_permission(self, request):
        return False

    def has_change_permission(self, request, obj=None):
        """Return True for changelist and False for change view.
        """
        return obj is None

    def has_delete_permission(self, request, obj=None):
        return False<|MERGE_RESOLUTION|>--- conflicted
+++ resolved
@@ -105,15 +105,14 @@
     content_link.short_description = _('Content')
     content_link.admin_order_field = 'content'
 
-<<<<<<< HEAD
     def _get_archive_link(self, obj):
         """Helper function to get the html link to the archive action
         """
         if not obj.state == DRAFT:
             # Don't display the link if it can't be archived
             return ''
-        archive_url = reverse('admin:djangocms_versioning_{model}_archive'.format(
-            model=self.model.__name__.lower(),
+        archive_url = reverse('admin:{app}_{model}_archive'.format(
+            app=obj._meta.app_label, model=self.model.__name__.lower(),
         ), args=(obj.pk,))
         return ' <a href="{archive_url}">Archive</a> '.format(
             archive_url=archive_url)
@@ -124,8 +123,8 @@
         if not obj.state == DRAFT:
             # Don't display the link if it can't be published
             return ''
-        publish_url = reverse('admin:djangocms_versioning_{model}_publish'.format(
-            model=self.model.__name__.lower(),
+        publish_url = reverse('admin:{app}_{model}_publish'.format(
+            app=obj._meta.app_label, model=self.model.__name__.lower(),
         ), args=(obj.pk,))
         return ' <a href="{publish_url}">Publish</a> '.format(
             publish_url=publish_url)
@@ -136,20 +135,6 @@
         archive_link = self._get_archive_link(obj)
         publish_link = self._get_publish_link(obj)
         return format_html(archive_link + publish_link)
-=======
-    def state_actions(self, obj):
-        """Display links to state change endpoints
-        """
-        archive_url = reverse('admin:{app}_{model}_archive'.format(
-            app=obj._meta.app_label, model=self.model.__name__.lower(),
-        ), args=(obj.pk,))
-        archive_icon = '<a href="{archive_url}">Archive</a>'.format(
-            archive_url=archive_url)
-        all_actions = ''
-        if obj.state == DRAFT:
-            all_actions += archive_icon
-        return format_html(all_actions)
->>>>>>> 7a38f929
 
     def grouper_form_view(self, request):
         """Displays an intermediary page to select a grouper object
@@ -162,11 +147,7 @@
         )
         return render(request, 'djangocms_versioning/admin/grouper_form.html', context)
 
-<<<<<<< HEAD
-    def archive_view(self, request, pk):
-=======
     def archive_view(self, request, object_id):
->>>>>>> 7a38f929
         """Archives the specified version and redirects back to the
         version changelist
         """
@@ -179,14 +160,10 @@
         # if request.method != 'POST':
         #     raise Http404
 
-<<<<<<< HEAD
-        version = self.model.objects.get(pk=pk)
-=======
         version = self.get_object(request, unquote(object_id))
         if version is None:
             return self._get_obj_does_not_exist_redirect(
                 request, self.model._meta, object_id)
->>>>>>> 7a38f929
         # Raise 404 if not in draft status
         if version.state != DRAFT:
             raise Http404
@@ -202,7 +179,6 @@
         )) + '?grouper=' + str(version.grouper.pk)
         return redirect(url)
 
-<<<<<<< HEAD
     def publish_view(self, request, pk):
         """Publishes the specified version and redirects back to the
         version changelist
@@ -232,8 +208,6 @@
         )) + '?grouper=' + str(version.grouper.pk)
         return redirect(url)
 
-=======
->>>>>>> 7a38f929
     def changelist_view(self, request, extra_context=None):
         if not request.GET:
             # redirect to grouper form when there's no GET parameters
@@ -257,14 +231,11 @@
                 self.admin_site.admin_view(self.archive_view),
                 name='{}_{}_archive'.format(*info),
             ),
-<<<<<<< HEAD
             url(
                 r'^(.+)/publish/$',
                 self.admin_site.admin_view(self.publish_view),
                 name='{}_{}_publish'.format(*info),
             ),
-=======
->>>>>>> 7a38f929
         ] + super().get_urls()
 
     def has_add_permission(self, request):
