from django.apps import apps


class VersioningAdminMixin:
    """Mixin providing versioning functionality to admin classes.
    """
<<<<<<< HEAD
    def save_model(self, request, obj, form, change):
        """
        Overrides the save method to create a version model
        when a content object is created
        """
        super().save_model(request, obj, form, change)
        if not change:
            # create a new version object and save it
            extension = apps.get_app_config('djangocms_versioning').cms_extension
            version_model = extension.content_to_version_models[obj.__class__]
            version_model.objects.create(content=obj)
=======

    def get_queryset(self, request):
        """Limit query to most recent content versions
        """
        queryset = super().get_queryset(request)
        versioning_extension = apps.get_app_config(
            'djangocms_versioning').cms_extension
        version_model = versioning_extension.content_to_version_models[
            queryset.model]
        filter_name = '{}__in'.format(version_model.__name__.lower())
        latest_versions = version_model.objects.distinct_groupers()
        return queryset.filter(**{filter_name: latest_versions})
>>>>>>> b74ebd9b
<|MERGE_RESOLUTION|>--- conflicted
+++ resolved
@@ -4,7 +4,7 @@
 class VersioningAdminMixin:
     """Mixin providing versioning functionality to admin classes.
     """
-<<<<<<< HEAD
+
     def save_model(self, request, obj, form, change):
         """
         Overrides the save method to create a version model
@@ -16,7 +16,6 @@
             extension = apps.get_app_config('djangocms_versioning').cms_extension
             version_model = extension.content_to_version_models[obj.__class__]
             version_model.objects.create(content=obj)
-=======
 
     def get_queryset(self, request):
         """Limit query to most recent content versions
@@ -29,4 +28,3 @@
         filter_name = '{}__in'.format(version_model.__name__.lower())
         latest_versions = version_model.objects.distinct_groupers()
         return queryset.filter(**{filter_name: latest_versions})
->>>>>>> b74ebd9b
