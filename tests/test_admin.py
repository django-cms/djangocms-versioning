--- conflicted
+++ resolved
@@ -368,13 +368,8 @@
 
         actual_enabled_control = self.version_admin._get_edit_link(version, request, disabled=False)
         expected_enabled_state = (
-<<<<<<< HEAD
-            "<a class=\"btn cms-versioning-action-btn js-versioning-action\" href=\"%s\" "
-            "title=\"Edit\">" % draft_edit_url)
-=======
             '<a class="btn cms-versioning-action-btn js-versioning-action" href="%s" title="Edit">'
         ) % draft_edit_url
->>>>>>> 6cab305e
 
         self.assertIn(expected_enabled_state, actual_enabled_control)
 
