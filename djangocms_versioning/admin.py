--- conflicted
+++ resolved
@@ -23,12 +23,8 @@
 from cms.utils.urlutils import add_url_parameters
 
 from . import versionables
-<<<<<<< HEAD
 from .conf import USERNAME_FIELD
-from .constants import ARCHIVED, DRAFT, PUBLISHED, UNPUBLISHED
-=======
 from .constants import DRAFT, PUBLISHED
->>>>>>> 4e5b1c47
 from .exceptions import ConditionFailed
 from .forms import grouper_form_factory
 from .helpers import (
