--- conflicted
+++ resolved
@@ -23,10 +23,7 @@
 from cms.utils.urlutils import add_url_parameters, static_with_version
 
 from . import versionables
-<<<<<<< HEAD
-=======
 from .conf import USERNAME_FIELD
->>>>>>> 3e6fb534
 from .constants import DRAFT, PUBLISHED
 from .exceptions import ConditionFailed
 from .forms import grouper_form_factory
@@ -489,11 +486,7 @@
     def _get_archive_link(self, obj, request, disabled=False):
         """Helper function to get the html link to the archive action
         """
-<<<<<<< HEAD
-        if not obj.check_archive.as_bool(request.user):
-=======
         if not obj.can_be_archived():
->>>>>>> 3e6fb534
             # Don't display the link if it can't be archived
             return ""
         archive_url = reverse(
@@ -502,11 +495,7 @@
             ),
             args=(obj.pk,),
         )
-<<<<<<< HEAD
         disabled = not obj.can_be_archived()
-=======
-        disabled = not obj.check_archive.as_bool(request.user)
->>>>>>> 3e6fb534
 
         return render_to_string(
             "djangocms_versioning/admin/icons/archive_icon.html",
@@ -516,11 +505,7 @@
     def _get_publish_link(self, obj, request):
         """Helper function to get the html link to the publish action
         """
-<<<<<<< HEAD
         if not obj.check_publish.as_bool(request.user):
-=======
-        if not obj.can_be_published():
->>>>>>> 3e6fb534
             # Don't display the link if it can't be published
             return ""
         publish_url = reverse(
@@ -529,28 +514,17 @@
             ),
             args=(obj.pk,),
         )
-<<<<<<< HEAD
         disabled = not obj.can_be_published()
 
         return render_to_string(
             "djangocms_versioning/admin/icons/publish_icon.html",
             {"url": publish_url, "disabled": disabled, "get": False}
-=======
-        disabled = not obj.check_publish.as_bool(request.user)
-
-        return render_to_string(
-            "djangocms_versioning/admin/publish_icon.html", {"publish_url": publish_url, "disabled": disabled}
->>>>>>> 3e6fb534
         )
 
     def _get_unpublish_link(self, obj, request, disabled=False):
         """Helper function to get the html link to the unpublish action
         """
-<<<<<<< HEAD
         if not obj.check_unpublish.as_bool(request.user):
-=======
-        if not obj.can_be_unpublished():
->>>>>>> 3e6fb534
             # Don't display the link if it can't be unpublished
             return ""
         unpublish_url = reverse(
@@ -559,11 +533,7 @@
             ),
             args=(obj.pk,),
         )
-<<<<<<< HEAD
         disabled = not obj.can_be_unpublished()
-=======
-        disabled = not obj.check_unpublish.as_bool(request.user)
->>>>>>> 3e6fb534
 
         return render_to_string(
             "djangocms_versioning/admin/icons/unpublish_icon.html",
