--- conflicted
+++ resolved
@@ -24,14 +24,10 @@
         if not isinstance(cms_config.versioning, collections.abc.Iterable):
             raise ImproperlyConfigured(
                 "versioning not defined as an iterable")
-<<<<<<< HEAD
-        cms_config.versioning = VersionableList(cms_config.versioning)
-=======
         for versionable in cms_config.versioning:
             if not isinstance(versionable, Versionable):
                 raise ImproperlyConfigured(
                     "{!r} is not a subclass of djangocms_versioning.Versionable".format(versionable))
->>>>>>> 0a29e786
         # If no exceptions raised, we can now add the versioned models
         # into our masterlist
         self.versionables.extend(cms_config.versioning)
