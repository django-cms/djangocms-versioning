--- conflicted
+++ resolved
@@ -2529,7 +2529,6 @@
         self.assertContains(response, "cms-versioning-action-manage-versions")
         self.assertContains(response, "js-versioning-action")
 
-<<<<<<< HEAD
     def test_extended_version_get_list_display_with_field_modifier_cms_config(self):
         """
         With extended_admin_field_modifiers configured, the list_display swaps the field provided, with the method
@@ -2569,7 +2568,7 @@
 
         with self.assertRaises(ImproperlyConfigured):
             modeladmin.get_list_display(request)
-=======
+
     def test_extended_version_change_list_actions_burger_menu_available(self):
         """
         The actions burger menu should be available for anything that inherits ExtendedVersionAdminMixin.
@@ -2586,7 +2585,6 @@
         # action script exists and static path variable exists
         self.assertContains(response, "versioning_static_url_prefix")
         self.assertTrue(soup.find("script", src=re.compile("djangocms_versioning/js/actions.js")))
->>>>>>> 6fd996f7
 
 
 class ListActionsTestCase(CMSTestCase):
