--- conflicted
+++ resolved
@@ -1,31 +1,19 @@
 from cms.app_base import CMSAppConfig
 
-<<<<<<< HEAD
-from djangocms_versioning.versionable import Versionable
-
-from .models import BlogContent, BlogPost, Comment, CommentContent
-=======
 from djangocms_versioning.datastructures import VersionableItem
 
-from .models import BlogContent
->>>>>>> d0f6b8e8
+from .models import BlogContent, CommentContent
 
 
 class BlogpostCMSConfig(CMSAppConfig):
     djangocms_versioning_enabled = True
     versioning = [
-<<<<<<< HEAD
-        Versionable(
-            grouper=BlogPost,
-            content=BlogContent,
-        ),
-        Versionable(
-            grouper=Comment,
-            content=CommentContent,
-=======
         VersionableItem(
             content_model=BlogContent,
             grouper_field_name='blogpost',
->>>>>>> d0f6b8e8
+        ),
+        VersionableItem(
+            content_model=CommentContent,
+            grouper_field_name='comment',
         ),
     ]