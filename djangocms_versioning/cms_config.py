--- conflicted
+++ resolved
@@ -28,14 +28,10 @@
 
     @cached_property
     def versionables_by_content(self):
-<<<<<<< HEAD
         """Returns a dict of {content_model_cls: VersionableItem obj}"""
-        return {versionable.content_model: versionable for versionable in self.versionables}
-=======
         return {
             versionable.content_model: versionable for versionable in self.versionables
         }
->>>>>>> 1ab0ae0f
 
     def is_content_model_versioned(self, content_model):
         """Returns if the content model is registered for versioning.
@@ -134,16 +130,8 @@
             replace_default_manager(versionable.content_model)
 
     def configure_app(self, cms_config):
-<<<<<<< HEAD
         # Validation to ensure either the versioning or the
         # versioning_add_to_confirmation_context config has been defined
-        has_extra_context = hasattr(cms_config, 'versioning_add_to_confirmation_context')
-        has_models_to_register = hasattr(cms_config, 'versioning')
-        if not has_extra_context and not has_models_to_register:
-            raise ImproperlyConfigured(
-                "The versioning or versioning_add_to_confirmation_context setting must be defined")
-        # No exception raised so now configure based on those settings
-=======
         has_extra_context = hasattr(
             cms_config, "versioning_add_to_confirmation_context"
         )
@@ -152,7 +140,7 @@
             raise ImproperlyConfigured(
                 "The versioning or versioning_add_to_confirmation_context setting must be defined"
             )
->>>>>>> 1ab0ae0f
+        # No exception raised so now configure based on those settings
         if has_extra_context:
             self.handle_versioning_add_to_confirmation_context_setting(cms_config)
         if has_models_to_register:
@@ -171,14 +159,10 @@
     content_fields = {
         field.name: getattr(original_content, field.name)
         for field in PageContent._meta.fields
-<<<<<<< HEAD
         # Don't copy the pk as we're creating a new obj.
         # The creation date should reflect the date it was copied on,
         # so don't copy that either.
-        if field.name not in (PageContent._meta.pk.name, 'creation_date')
-=======
         if field.name not in (PageContent._meta.pk.name, "creation_date")
->>>>>>> 1ab0ae0f
     }
 
     new_content = PageContent.objects.create(**content_fields)
