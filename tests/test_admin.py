import datetime
import warnings
from unittest import skip
from unittest.mock import Mock, patch

from django.contrib import admin
from django.contrib.contenttypes.models import ContentType
from django.test import RequestFactory
from django.test.utils import ignore_warnings
from django.urls import reverse
from django.utils.timezone import now

from cms.test_utils.testcases import CMSTestCase
from cms.utils.urlutils import admin_reverse

import pytz
from freezegun import freeze_time

import djangocms_versioning.helpers
from djangocms_versioning import constants
from djangocms_versioning.admin import (
    VersionAdmin,
    VersionChangeList,
    VersioningAdminMixin,
)
from djangocms_versioning.helpers import (
    register_versionadmin_proxy,
    replace_admin_for_models,
    versioning_admin_factory,
)
from djangocms_versioning.models import StateTracking, Version
from djangocms_versioning.test_utils import factories
from djangocms_versioning.test_utils.blogpost.models import BlogContent
from djangocms_versioning.test_utils.polls.cms_config import PollsCMSConfig
from djangocms_versioning.test_utils.polls.models import (
    Answer,
    Poll,
    PollContent,
)


class AdminVersioningTestCase(CMSTestCase):

    def test_admin_factory(self):
        """Test that `versioning_admin_factory` creates a class based on
        provided admin class
        """
        admin_class = type('TestAdmin', (admin.ModelAdmin, ), {})

        new_admin_class = versioning_admin_factory(admin_class)
        mro = new_admin_class.mro()

        # both base classes are used
        self.assertTrue(issubclass(new_admin_class, admin_class))
        self.assertTrue(issubclass(new_admin_class, VersioningAdminMixin))

        # VersioningAdminMixin takes precedence over user-defined class
        self.assertTrue(mro.index(VersioningAdminMixin) < mro.index(admin_class))


class AdminReplaceVersioningTestCase(CMSTestCase):

    def setUp(self):
        self.model = Poll
        self.site = admin.AdminSite()
        self.admin_class = type('TestAdmin', (admin.ModelAdmin, ), {})

    def test_replace_admin_on_unregistered_model(self):
        """Test that calling `replace_admin_for_models` with a model that
        isn't registered in admin is a no-op.
        """
        replace_admin_for_models([self.model], self.site)

        self.assertNotIn(self.model, self.site._registry)

    def test_replace_admin_on_registered_models_default_site(self):
        with patch.object(djangocms_versioning.helpers, '_replace_admin_for_model') as mock:
            replace_admin_for_models([PollContent])

        mock.assert_called_with(admin.site._registry[PollContent], admin.site)

    def test_replace_admin_on_registered_models(self):
        self.site.register(self.model, self.admin_class)
        self.site.register(Answer, self.admin_class)
        models = [self.model, Answer]

        replace_admin_for_models(models, self.site)

        for model in models:
            self.assertIn(model, self.site._registry)
            self.assertIn(self.admin_class, self.site._registry[model].__class__.mro())
            self.assertIn(VersioningAdminMixin, self.site._registry[model].__class__.mro())

    def test_replace_default_admin_on_registered_model(self):
        """Test that registering a model without specifying own
        ModelAdmin class still results in overridden admin class.
        """
        self.site.register(self.model)

        replace_admin_for_models([self.model], self.site)

        self.assertIn(self.model, self.site._registry)
        self.assertIn(VersioningAdminMixin, self.site._registry[self.model].__class__.mro())

    def test_replace_admin_again(self):
        """Test that, if a model's admin class already subclasses
        VersioningAdminMixin, nothing happens.
        """
        version_admin = versioning_admin_factory(self.admin_class)
        self.site.register(self.model, version_admin)

        replace_admin_for_models([self.model], self.site)

        self.assertIn(self.model, self.site._registry)
        self.assertEqual(self.site._registry[self.model].__class__, version_admin)


class AdminAddVersionTestCase(CMSTestCase):

    def _get_admin_class_obj(self, content_model):
        """Helper method to set up a model admin class that derives
        from VersioningAdminMixin
        """
        admin_class = type(
            'VersioningModelAdmin', (VersioningAdminMixin, admin.ModelAdmin), {})
        admin_site = admin.AdminSite()
        return admin_class(model=content_model, admin_site=admin_site)

    def test_poll_version_is_added_for_change_false(self):
        model_admin = self._get_admin_class_obj(PollContent)
        with freeze_time('2011-01-06'):
            pc1 = factories.PollContentFactory()
            request = RequestFactory().get('/admin/polls/pollcontent/')
            request.user = factories.UserFactory()
            model_admin.save_model(request, pc1, form=None, change=False)
            check_obj = Version.objects.get(
                content_type=ContentType.objects.get_for_model(pc1),
                object_id=pc1.pk,
            )
            self.assertTrue(check_obj)
            self.assertEqual(check_obj.created, datetime.datetime(2011, 1, 6, tzinfo=pytz.utc))

    def test_poll_version_is_not_added_for_change_true(self):
        model_admin = self._get_admin_class_obj(PollContent)
        pc2 = factories.PollContentFactory()
        request = RequestFactory().get('/admin/polls/pollcontent/')
        model_admin.save_model(request, pc2, form=None, change=True)
        check_obj_exist = Version.objects.filter(
            content_type=ContentType.objects.get_for_model(pc2),
            object_id=pc2.pk).exists()
        self.assertFalse(check_obj_exist)

    def test_blogpost_version_is_added_for_change_false(self):
        model_admin = self._get_admin_class_obj(BlogContent)
        bc1 = factories.BlogContentFactory()
        request = RequestFactory().get('/admin/blogposts/blogcontent/')
        request.user = factories.UserFactory()
        model_admin.save_model(request, bc1, form=None, change=False)
        check_obj_exist = Version.objects.filter(
            content_type=ContentType.objects.get_for_model(bc1),
            object_id=bc1.pk).exists()
        self.assertTrue(check_obj_exist)

    def test_blogpost_version_is_not_added_for_change_true(self):
        model_admin = self._get_admin_class_obj(BlogContent)
        bc2 = factories.BlogContentFactory()
        request = RequestFactory().get('/admin/blogposts/blogcontent/')
        model_admin.save_model(request, bc2, form=None, change=True)
        check_obj_exist = Version.objects.filter(
            content_type=ContentType.objects.get_for_model(bc2),
            object_id=bc2.pk).exists()
        self.assertFalse(check_obj_exist)


class ContentAdminChangelistTestCase(CMSTestCase):

    def _get_admin_class_obj(self, content_model):
        """Helper method to set up a model admin class that derives
        from VersioningAdminMixin
        """
        admin_class = type(
            'VersioningModelAdmin', (VersioningAdminMixin, admin.ModelAdmin), {})
        admin_site = admin.AdminSite()
        return admin_class(model=content_model, admin_site=admin_site)

    def test_only_fetches_latest_content_records(self):
        """Returns content records of the latest content
        """
        model_admin = self._get_admin_class_obj(PollContent)
        poll1 = factories.PollFactory()
        poll2 = factories.PollFactory()
        # Make sure django sets the created date far in the past
        with freeze_time('2014-01-01'):
            factories.PollContentWithVersionFactory.create_batch(
                2, poll=poll1)
            factories.PollContentWithVersionFactory(poll=poll2)
        # For these the created date will be now
        poll_content1 = factories.PollContentWithVersionFactory(poll=poll1)
        poll_content2 = factories.PollContentWithVersionFactory(poll=poll2)
        poll_content3 = factories.PollContentWithVersionFactory()
        request = RequestFactory().get('/admin/polls/pollcontent/')

        admin_queryset = model_admin.get_queryset(request)

        self.assertQuerysetEqual(
            admin_queryset,
            [poll_content1.pk, poll_content2.pk, poll_content3.pk],
            transform=lambda x: x.pk,
            ordered=False
        )

    def test_records_filtering_is_generic(self):
        """Check there's nothing specific to polls hardcoded in
        VersioningAdminMixin.get_queryset. This repeats a similar test
        for PollContent, but using BlogContent instead.
        """
        model_admin = self._get_admin_class_obj(BlogContent)
        post = factories.BlogPostFactory()
        # Make sure django sets the created date far in the past
        with freeze_time('2016-06-06'):
            factories.BlogContentWithVersionFactory(blogpost=post)
        # For these the created date will be now
        blog_content1 = factories.BlogContentWithVersionFactory(blogpost=post)
        blog_content2 = factories.BlogContentWithVersionFactory()
        request = RequestFactory().get('/admin/blogpost/blogcontent/')

        admin_queryset = model_admin.get_queryset(request)

        self.assertQuerysetEqual(
            admin_queryset,
            [blog_content1.pk, blog_content2.pk],
            transform=lambda x: x.pk,
            ordered=False
        )


class AdminRegisterVersionTestCase(CMSTestCase):

    def test_register_version_admin(self):
        """Test that a model admin based on VersionAdmin class is registered
        for specified VersionableItem
        """
        site = admin.AdminSite()

        versionable = Mock(
            spec=[],
            version_model_proxy=Version,
            grouper_model=Poll,
        )
        register_versionadmin_proxy(versionable, site)

        self.assertIn(Version, site._registry)
        self.assertIn(VersionAdmin, site._registry[Version].__class__.mro())

    @ignore_warnings(module='djangocms_versioning.helpers')
    def test_register_version_admin_again(self):
        """Test that attempting to register a proxy model again
        doesn't do anything.
        """
        existing_admin = type('TestAdmin', (admin.ModelAdmin, ), {})
        site = admin.AdminSite()
        site.register(Version, existing_admin)
        versionable = Mock(
            spec=[],
            version_model_proxy=Version,
            grouper_model=Poll,
        )

        with patch.object(site, 'register') as mock:
            register_versionadmin_proxy(versionable, site)

        mock.assert_not_called()

    def test_register_versionadmin_proxy_warning(self):
        existing_admin = type('TestAdmin', (admin.ModelAdmin, ), {})
        site = admin.AdminSite()
        site.register(Version, existing_admin)
        versionable = Mock(
            spec=[],
            version_model_proxy=Version,
            grouper_model=Poll,
        )

        with patch.object(warnings, 'warn') as mock:
            register_versionadmin_proxy(versionable, site)
        message = '{!r} is already registered with admin.'.format(Version)
        mock.assert_called_with(message, UserWarning)


class VersionAdminTestCase(CMSTestCase):

    def setUp(self):
        self.site = admin.AdminSite()
        self.site.register(Version, VersionAdmin)

    def test_get_changelist(self):
        self.assertEqual(
            self.site._registry[Version].get_changelist(RequestFactory().get('/admin/')),
            VersionChangeList,
        )

    def test_queryset_content_prefetching(self):
        factories.PollVersionFactory.create_batch(4)
        with self.assertNumQueries(2):
            qs = self.site._registry[Version].get_queryset(RequestFactory().get('/'))
            for version in qs:
                version.content
        self.assertTrue(qs._prefetch_done)
        self.assertIn('content', qs._prefetch_related_lookups)

<<<<<<< HEAD
    def test_content_link(self):
        version = factories.PollVersionFactory(content__text='test4')
        version_model_proxy = [
            i for i in admin.site._registry if i.__name__ == 'PollContentVersion'][0]
        self.assertEqual(
            admin.site._registry[version_model_proxy].content_link(version),
            '<a href="{url}">{label}</a>'.format(
                url='/en/admin/polls/pollcontent/1/change/',
                label='test4',
            ),
        )
=======
    def test_version_nr(self):
        version = factories.PollVersionFactory(id=413)
        nr = self.site._registry[Version].nr(version)
        self.assertEqual(nr, 413)
>>>>>>> 1b2260cb


class StateActionsTestCase(CMSTestCase):

    def test_archive_in_state_actions_for_draft_version(self):
        version = factories.PollVersionFactory(state=constants.DRAFT)
        # Get the version model proxy from the main admin site
        # Trying to test this on the plain Version model throws exceptions
        version_model_proxy = [
            i for i in admin.site._registry if i.__name__ == 'PollContentVersion'][0]
        archive_url = reverse(
            'admin:djangocms_versioning_pollcontentversion_archive',
            args=(version.pk,))

        state_actions = admin.site._registry[version_model_proxy].state_actions(version)

        self.assertIn(archive_url, state_actions)

    def test_archive_not_in_state_actions_for_archived_version(self):
        version = factories.PollVersionFactory(state=constants.ARCHIVED)
        # Get the version model proxy from the main admin site
        # Trying to test this on the plain Version model throws exceptions
        version_model_proxy = [
            i for i in admin.site._registry if i.__name__ == 'PollContentVersion'][0]
        archive_url = reverse(
            'admin:djangocms_versioning_pollcontentversion_archive',
            args=(version.pk,))

        state_actions = admin.site._registry[version_model_proxy].state_actions(version)

        self.assertNotIn(archive_url, state_actions)

    def test_archive_not_in_state_actions_for_published_version(self):
        version = factories.PollVersionFactory(state=constants.PUBLISHED)
        # Get the version model proxy from the main admin site
        # Trying to test this on the plain Version model throws exceptions
        version_model_proxy = [
            i for i in admin.site._registry if i.__name__ == 'PollContentVersion'][0]
        archive_url = reverse(
            'admin:djangocms_versioning_pollcontentversion_archive',
            args=(version.pk,))

        state_actions = admin.site._registry[version_model_proxy].state_actions(version)

        self.assertNotIn(archive_url, state_actions)

    def test_archive_not_in_state_actions_for_unpublished_version(self):
        version = factories.PollVersionFactory(state=constants.UNPUBLISHED)
        # Get the version model proxy from the main admin site
        # Trying to test this on the plain Version model throws exceptions
        version_model_proxy = [
            i for i in admin.site._registry if i.__name__ == 'PollContentVersion'][0]
        archive_url = reverse(
            'admin:djangocms_versioning_pollcontentversion_archive',
            args=(version.pk,))

        state_actions = admin.site._registry[version_model_proxy].state_actions(version)

        self.assertNotIn(archive_url, state_actions)

    def test_publish_in_state_actions_for_draft_version(self):
        version = factories.PollVersionFactory(state=constants.DRAFT)
        # Get the version model proxy from the main admin site
        # Trying to test this on the plain Version model throws exceptions
        version_model_proxy = [
            i for i in admin.site._registry if i.__name__ == 'PollContentVersion'][0]
        publish_url = reverse(
            'admin:djangocms_versioning_pollcontentversion_publish',
            args=(version.pk,))

        state_actions = admin.site._registry[version_model_proxy].state_actions(version)

        self.assertIn(publish_url, state_actions)

    def test_publish_not_in_state_actions_for_archived_version(self):
        version = factories.PollVersionFactory(state=constants.ARCHIVED)
        # Get the version model proxy from the main admin site
        # Trying to test this on the plain Version model throws exceptions
        version_model_proxy = [
            i for i in admin.site._registry if i.__name__ == 'PollContentVersion'][0]
        publish_url = reverse(
            'admin:djangocms_versioning_pollcontentversion_publish',
            args=(version.pk,))

        state_actions = admin.site._registry[version_model_proxy].state_actions(version)

        self.assertNotIn(publish_url, state_actions)

    def test_publish_not_in_state_actions_for_published_version(self):
        version = factories.PollVersionFactory(state=constants.PUBLISHED)
        # Get the version model proxy from the main admin site
        # Trying to test this on the plain Version model throws exceptions
        version_model_proxy = [
            i for i in admin.site._registry if i.__name__ == 'PollContentVersion'][0]
        publish_url = reverse(
            'admin:djangocms_versioning_pollcontentversion_publish',
            args=(version.pk,))

        state_actions = admin.site._registry[version_model_proxy].state_actions(version)

        self.assertNotIn(publish_url, state_actions)

    def test_publish_not_in_state_actions_for_unpublished_version(self):
        version = factories.PollVersionFactory(state=constants.UNPUBLISHED)
        # Get the version model proxy from the main admin site
        # Trying to test this on the plain Version model throws exceptions
        version_model_proxy = [
            i for i in admin.site._registry if i.__name__ == 'PollContentVersion'][0]
        publish_url = reverse(
            'admin:djangocms_versioning_pollcontentversion_publish',
            args=(version.pk,))

        state_actions = admin.site._registry[version_model_proxy].state_actions(version)

        self.assertNotIn(publish_url, state_actions)

    def test_unpublish_in_state_actions_for_published_version(self):
        version = factories.PollVersionFactory(state=constants.PUBLISHED)
        # Get the version model proxy from the main admin site
        # Trying to test this on the plain Version model throws exceptions
        version_model_proxy = [
            i for i in admin.site._registry if i.__name__ == 'PollContentVersion'][0]
        unpublish_url = reverse(
            'admin:djangocms_versioning_pollcontentversion_unpublish',
            args=(version.pk,))

        state_actions = admin.site._registry[version_model_proxy].state_actions(version)

        self.assertIn(unpublish_url, state_actions)

    def test_unpublish_not_in_state_actions_for_archived_version(self):
        version = factories.PollVersionFactory(state=constants.ARCHIVED)
        # Get the version model proxy from the main admin site
        # Trying to test this on the plain Version model throws exceptions
        version_model_proxy = [
            i for i in admin.site._registry if i.__name__ == 'PollContentVersion'][0]
        unpublish_url = reverse(
            'admin:djangocms_versioning_pollcontentversion_unpublish',
            args=(version.pk,))

        state_actions = admin.site._registry[version_model_proxy].state_actions(version)

        self.assertNotIn(unpublish_url, state_actions)

    def test_unpublish_not_in_state_actions_for_unpublished_version(self):
        version = factories.PollVersionFactory(state=constants.UNPUBLISHED)
        # Get the version model proxy from the main admin site
        # Trying to test this on the plain Version model throws exceptions
        version_model_proxy = [
            i for i in admin.site._registry if i.__name__ == 'PollContentVersion'][0]
        unpublish_url = reverse(
            'admin:djangocms_versioning_pollcontentversion_unpublish',
            args=(version.pk,))

        state_actions = admin.site._registry[version_model_proxy].state_actions(version)

        self.assertNotIn(unpublish_url, state_actions)

    def test_unpublish_not_in_state_actions_for_draft_version(self):
        version = factories.PollVersionFactory(state=constants.DRAFT)
        # Get the version model proxy from the main admin site
        # Trying to test this on the plain Version model throws exceptions
        version_model_proxy = [
            i for i in admin.site._registry if i.__name__ == 'PollContentVersion'][0]
        unpublish_url = reverse(
            'admin:djangocms_versioning_pollcontentversion_unpublish',
            args=(version.pk,))

        state_actions = admin.site._registry[version_model_proxy].state_actions(version)

        self.assertNotIn(unpublish_url, state_actions)

    def test_edit_in_state_actions_for_draft_version(self):
        version = factories.PollVersionFactory(state=constants.DRAFT)
        # Get the version model proxy from the main admin site
        # Trying to test this on the plain Version model throws exceptions
        version_model_proxy = [
            i for i in admin.site._registry if i.__name__ == 'PollContentVersion'][0]
        edit_url = reverse(
            'admin:djangocms_versioning_pollcontentversion_edit_redirect',
            args=(version.pk,))

        state_actions = admin.site._registry[version_model_proxy].state_actions(version)

        self.assertIn(edit_url, state_actions)

    def test_edit_not_in_state_actions_for_archived_version(self):
        version = factories.PollVersionFactory(state=constants.ARCHIVED)
        # Get the version model proxy from the main admin site
        # Trying to test this on the plain Version model throws exceptions
        version_model_proxy = [
            i for i in admin.site._registry if i.__name__ == 'PollContentVersion'][0]
        edit_url = reverse(
            'admin:djangocms_versioning_pollcontentversion_edit_redirect',
            args=(version.pk,))

        state_actions = admin.site._registry[version_model_proxy].state_actions(version)

        self.assertNotIn(edit_url, state_actions)

    def test_edit_in_state_actions_for_published_version(self):
        version = factories.PollVersionFactory(state=constants.PUBLISHED)
        # Get the version model proxy from the main admin site
        # Trying to test this on the plain Version model throws exceptions
        version_model_proxy = [
            i for i in admin.site._registry if i.__name__ == 'PollContentVersion'][0]
        edit_url = reverse(
            'admin:djangocms_versioning_pollcontentversion_edit_redirect',
            args=(version.pk,))

        state_actions = admin.site._registry[version_model_proxy].state_actions(version)

        self.assertIn(edit_url, state_actions)

    def test_edit_not_in_state_actions_for_published_version_when_draft_exists(self):
        version = factories.PollVersionFactory(state=constants.PUBLISHED)
        factories.PollVersionFactory(
            state=constants.DRAFT, content__poll=version.content.poll)
        # Get the version model proxy from the main admin site
        # Trying to test this on the plain Version model throws exceptions
        version_model_proxy = [
            i for i in admin.site._registry if i.__name__ == 'PollContentVersion'][0]
        edit_url = reverse(
            'admin:djangocms_versioning_pollcontentversion_edit_redirect',
            args=(version.pk,))

        state_actions = admin.site._registry[version_model_proxy].state_actions(version)

        self.assertNotIn(edit_url, state_actions)

    def test_edit_not_in_state_actions_for_unpublished_version(self):
        version = factories.PollVersionFactory(state=constants.UNPUBLISHED)
        # Get the version model proxy from the main admin site
        # Trying to test this on the plain Version model throws exceptions
        version_model_proxy = [
            i for i in admin.site._registry if i.__name__ == 'PollContentVersion'][0]
        edit_url = reverse(
            'admin:djangocms_versioning_pollcontentversion_edit_redirect',
            args=(version.pk,))

        state_actions = admin.site._registry[version_model_proxy].state_actions(version)

        self.assertNotIn(edit_url, state_actions)


class VersionAdminViewTestCase(CMSTestCase):

    def setUp(self):
        self.superuser = self.get_superuser()
        self.versionable = PollsCMSConfig.versioning[0]

    def test_version_adding_is_disabled(self):
        with self.login_user_context(self.superuser):
            response = self.client.get(self.get_admin_url(self.versionable.version_model_proxy, 'add'))
        self.assertEqual(response.status_code, 403)

    def test_version_editing_is_disabled(self):
        version = factories.PollVersionFactory(content__text='test5')
        with self.login_user_context(self.superuser):
            response = self.client.get(self.get_admin_url(self.versionable.version_model_proxy, 'change', version.pk))
        self.assertEqual(response.status_code, 403)

    def test_version_deleting_is_disabled(self):
        with self.login_user_context(self.superuser):
            response = self.client.get(self.get_admin_url(self.versionable.version_model_proxy, 'delete', 1))
        self.assertEqual(response.status_code, 403)

    def test_grouper_view_requires_staff_permissions(self):
        with self.login_user_context(self.get_staff_user_with_no_permissions()):
            response = self.client.get(self.get_admin_url(self.versionable.version_model_proxy, 'grouper'))
        self.assertEqual(response.status_code, 200)

    def test_grouper_view_requires_staff_permissions_(self):
        url = self.get_admin_url(self.versionable.version_model_proxy, 'grouper')
        with self.login_user_context(self.get_standard_user()):
            response = self.client.get(url)

        self.assertRedirects(response, admin_reverse('login') + '?next=' + url)


class ArchiveViewTestCase(CMSTestCase):

    def setUp(self):
        self.versionable = PollsCMSConfig.versioning[0]

    def test_archive_view_doesnt_allow_user_without_staff_permissions(self):
        poll_version = factories.PollVersionFactory(state=constants.DRAFT)
        url = self.get_admin_url(
            self.versionable.version_model_proxy, 'archive', poll_version.pk)
        with self.login_user_context(self.get_standard_user()):
            response = self.client.post(url)

        self.assertRedirects(response, admin_reverse('login') + '?next=' + url)
        # status hasn't changed
        poll_version_ = Version.objects.get(pk=poll_version.pk)
        self.assertEqual(poll_version_.state, constants.DRAFT)
        # no status change has been tracked
        self.assertEqual(StateTracking.objects.all().count(), 0)

    @freeze_time(None)
    @patch('django.contrib.messages.success')
    def test_archive_view_sets_state_and_redirects(self, mocked_messages):
        poll_version = factories.PollVersionFactory(state=constants.DRAFT)
        url = self.get_admin_url(
            self.versionable.version_model_proxy, 'archive', poll_version.pk)
        user = self.get_staff_user_with_no_permissions()

        with self.login_user_context(user):
            response = self.client.post(url)

        # State updated
        poll_version_ = Version.objects.get(pk=poll_version.pk)
        self.assertEqual(poll_version_.state, constants.ARCHIVED)
        # State change tracked
        tracking = StateTracking.objects.get()
        self.assertEqual(tracking.version, poll_version_)
        self.assertEqual(tracking.date, now())
        self.assertEqual(tracking.old_state, constants.DRAFT)
        self.assertEqual(tracking.new_state, constants.ARCHIVED)
        self.assertEqual(tracking.user, user)
        # Message displayed
        self.assertEqual(mocked_messages.call_count, 1)
        self.assertEqual(
            mocked_messages.call_args[0][1], "Version archived")
        # Redirect happened
        redirect_url = (self.get_admin_url(
            self.versionable.version_model_proxy, 'changelist')
            + '?grouper=' + str(poll_version_.content.poll.pk))
        self.assertRedirects(response, redirect_url, target_status_code=302)

    def test_archive_view_cannot_be_accessed_for_archived_version(self):
        poll_version = factories.PollVersionFactory(state=constants.ARCHIVED)
        url = self.get_admin_url(
            self.versionable.version_model_proxy, 'archive', poll_version.pk)

        with self.login_user_context(self.get_staff_user_with_no_permissions()):
            response = self.client.post(url)

        self.assertEqual(response.status_code, 404)
        # status hasn't changed
        poll_version_ = Version.objects.get(pk=poll_version.pk)
        self.assertEqual(poll_version_.state, constants.ARCHIVED)
        # no status change has been tracked
        self.assertEqual(StateTracking.objects.all().count(), 0)

    def test_archive_view_cannot_be_accessed_for_published_version(self):
        poll_version = factories.PollVersionFactory(state=constants.PUBLISHED)
        url = self.get_admin_url(
            self.versionable.version_model_proxy, 'archive', poll_version.pk)

        with self.login_user_context(self.get_staff_user_with_no_permissions()):
            response = self.client.post(url)

        self.assertEqual(response.status_code, 404)
        # status hasn't changed
        poll_version_ = Version.objects.get(pk=poll_version.pk)
        self.assertEqual(poll_version_.state, constants.PUBLISHED)
        # no status change has been tracked
        self.assertEqual(StateTracking.objects.all().count(), 0)

    def test_archive_view_cannot_be_accessed_for_unpublished_version(self):
        poll_version = factories.PollVersionFactory(state=constants.UNPUBLISHED)
        url = self.get_admin_url(
            self.versionable.version_model_proxy, 'archive', poll_version.pk)

        with self.login_user_context(self.get_staff_user_with_no_permissions()):
            response = self.client.post(url)

        self.assertEqual(response.status_code, 404)
        # status hasn't changed
        poll_version_ = Version.objects.get(pk=poll_version.pk)
        self.assertEqual(poll_version_.state, constants.UNPUBLISHED)
        # no status change has been tracked
        self.assertEqual(StateTracking.objects.all().count(), 0)

    @patch('django.contrib.messages.add_message')
    def test_archive_view_redirects_when_nonexistent_version(self, mocked_messages):
        url = self.get_admin_url(
            self.versionable.version_model_proxy, 'archive', 89)

        with self.login_user_context(self.get_staff_user_with_no_permissions()):
            response = self.client.post(url)

        self.assertRedirects(response, '/en/admin/', target_status_code=302)
        self.assertEqual(mocked_messages.call_count, 1)
        self.assertEqual(mocked_messages.call_args[0][1], 30)  # warning level
        self.assertEqual(
            mocked_messages.call_args[0][2],
            'poll content version with ID "89" doesn\'t exist. Perhaps it was deleted?')

    @skip("Awaiting frontend work before this can be fixed")
    def test_archive_view_cant_be_accessed_by_get_request(self):
        poll_version = factories.PollVersionFactory(state=constants.DRAFT)
        url = self.get_admin_url(
            self.versionable.version_model_proxy, 'archive', poll_version.pk)

        with self.login_user_context(self.get_staff_user_with_no_permissions()):
            response = self.client.get(url)

        self.assertEqual(response.status_code, 404)
        # status hasn't changed
        poll_version_ = Version.objects.get(pk=poll_version.pk)
        self.assertEqual(poll_version_.state, constants.ARCHIVED)
        # no status change has been tracked
        self.assertEqual(StateTracking.objects.all().count(), 0)


class PublishViewTestCase(CMSTestCase):

    def setUp(self):
        self.versionable = PollsCMSConfig.versioning[0]

    def test_publish_view_doesnt_allow_user_without_staff_permissions(self):
        poll_version = factories.PollVersionFactory(state=constants.DRAFT)
        url = self.get_admin_url(
            self.versionable.version_model_proxy, 'publish', poll_version.pk)
        with self.login_user_context(self.get_standard_user()):
            response = self.client.post(url)

        self.assertRedirects(response, admin_reverse('login') + '?next=' + url)
        # status hasn't changed
        poll_version_ = Version.objects.get(pk=poll_version.pk)
        self.assertEqual(poll_version_.state, constants.DRAFT)
        # no status change has been tracked
        self.assertEqual(StateTracking.objects.all().count(), 0)

    @freeze_time(None)
    @patch('django.contrib.messages.success')
    def test_publish_view_sets_state_and_redirects(self, mocked_messages):
        poll_version = factories.PollVersionFactory(state=constants.DRAFT)
        url = self.get_admin_url(
            self.versionable.version_model_proxy, 'publish', poll_version.pk)
        user = self.get_staff_user_with_no_permissions()

        with self.login_user_context(user):
            response = self.client.post(url)

        # State updated
        poll_version_ = Version.objects.get(pk=poll_version.pk)
        self.assertEqual(poll_version_.state, constants.PUBLISHED)
        # State change tracked
        tracking = StateTracking.objects.get()
        self.assertEqual(tracking.version, poll_version_)
        self.assertEqual(tracking.date, now())
        self.assertEqual(tracking.old_state, constants.DRAFT)
        self.assertEqual(tracking.new_state, constants.PUBLISHED)
        self.assertEqual(tracking.user, user)
        # Message displayed
        self.assertEqual(mocked_messages.call_count, 1)
        self.assertEqual(
            mocked_messages.call_args[0][1], "Version published")
        # Redirect happened
        redirect_url = (self.get_admin_url(
            self.versionable.version_model_proxy, 'changelist')
            + '?grouper=' + str(poll_version_.content.poll.pk))
        self.assertRedirects(response, redirect_url, target_status_code=302)

    def test_publish_view_cannot_be_accessed_for_archived_version(self):
        poll_version = factories.PollVersionFactory(state=constants.ARCHIVED)
        url = self.get_admin_url(
            self.versionable.version_model_proxy, 'publish', poll_version.pk)

        with self.login_user_context(self.get_staff_user_with_no_permissions()):
            response = self.client.post(url)

        self.assertEqual(response.status_code, 404)
        # status hasn't changed
        poll_version_ = Version.objects.get(pk=poll_version.pk)
        self.assertEqual(poll_version_.state, constants.ARCHIVED)
        # no status change has been tracked
        self.assertEqual(StateTracking.objects.all().count(), 0)

    def test_publish_view_cannot_be_accessed_for_published_version(self):
        poll_version = factories.PollVersionFactory(state=constants.PUBLISHED)
        url = self.get_admin_url(
            self.versionable.version_model_proxy, 'publish', poll_version.pk)

        with self.login_user_context(self.get_staff_user_with_no_permissions()):
            response = self.client.post(url)

        self.assertEqual(response.status_code, 404)
        # status hasn't changed
        poll_version_ = Version.objects.get(pk=poll_version.pk)
        self.assertEqual(poll_version_.state, constants.PUBLISHED)
        # no status change has been tracked
        self.assertEqual(StateTracking.objects.all().count(), 0)

    def test_publish_view_cannot_be_accessed_for_unpublished_version(self):
        poll_version = factories.PollVersionFactory(state=constants.UNPUBLISHED)
        url = self.get_admin_url(
            self.versionable.version_model_proxy, 'publish', poll_version.pk)

        with self.login_user_context(self.get_staff_user_with_no_permissions()):
            response = self.client.post(url)

        self.assertEqual(response.status_code, 404)
        # status hasn't changed
        poll_version_ = Version.objects.get(pk=poll_version.pk)
        self.assertEqual(poll_version_.state, constants.UNPUBLISHED)
        # no status change has been tracked
        self.assertEqual(StateTracking.objects.all().count(), 0)

    @patch('django.contrib.messages.add_message')
    def test_publish_view_redirects_when_nonexistent_version(self, mocked_messages):
        url = self.get_admin_url(
            self.versionable.version_model_proxy, 'publish', 89)

        with self.login_user_context(self.get_staff_user_with_no_permissions()):
            response = self.client.post(url)

        self.assertRedirects(response, '/en/admin/', target_status_code=302)
        self.assertEqual(mocked_messages.call_count, 1)
        self.assertEqual(mocked_messages.call_args[0][1], 30)  # warning level
        self.assertEqual(
            mocked_messages.call_args[0][2],
            'poll content version with ID "89" doesn\'t exist. Perhaps it was deleted?')

    @skip("Awaiting frontend work before this can be fixed")
    def test_publish_view_cant_be_accessed_by_get_request(self):
        poll_version = factories.PollVersionFactory(state=constants.DRAFT)
        url = self.get_admin_url(
            self.versionable.version_model_proxy, 'publish', poll_version.pk)

        with self.login_user_context(self.get_staff_user_with_no_permissions()):
            response = self.client.get(url)

        self.assertEqual(response.status_code, 404)
        # status hasn't changed
        poll_version_ = Version.objects.get(pk=poll_version.pk)
        self.assertEqual(poll_version_.state, constants.PUBLISHED)
        # no status change has been tracked
        self.assertEqual(StateTracking.objects.all().count(), 0)


class UnpublishViewTestCase(CMSTestCase):

    def setUp(self):
        self.versionable = PollsCMSConfig.versioning[0]

    def test_unpublish_view_doesnt_allow_user_without_staff_permissions(self):
        poll_version = factories.PollVersionFactory(state=constants.PUBLISHED)
        url = self.get_admin_url(
            self.versionable.version_model_proxy, 'unpublish', poll_version.pk)
        with self.login_user_context(self.get_standard_user()):
            response = self.client.post(url)

        self.assertRedirects(response, admin_reverse('login') + '?next=' + url)
        # status hasn't changed
        poll_version_ = Version.objects.get(pk=poll_version.pk)
        self.assertEqual(poll_version_.state, constants.PUBLISHED)
        # no status change has been tracked
        self.assertEqual(StateTracking.objects.all().count(), 0)

    @freeze_time(None)
    @patch('django.contrib.messages.success')
    def test_unpublish_view_sets_state_and_redirects(self, mocked_messages):
        poll_version = factories.PollVersionFactory(state=constants.PUBLISHED)
        url = self.get_admin_url(
            self.versionable.version_model_proxy, 'unpublish', poll_version.pk)
        user = self.get_staff_user_with_no_permissions()

        with self.login_user_context(user):
            response = self.client.post(url)

        # State updated
        poll_version_ = Version.objects.get(pk=poll_version.pk)
        self.assertEqual(poll_version_.state, constants.UNPUBLISHED)
        # State change tracked
        tracking = StateTracking.objects.get()
        self.assertEqual(tracking.version, poll_version_)
        self.assertEqual(tracking.date, now())
        self.assertEqual(tracking.old_state, constants.PUBLISHED)
        self.assertEqual(tracking.new_state, constants.UNPUBLISHED)
        self.assertEqual(tracking.user, user)
        # Message displayed
        self.assertEqual(mocked_messages.call_count, 1)
        self.assertEqual(
            mocked_messages.call_args[0][1], "Version unpublished")
        # Redirect happened
        redirect_url = (self.get_admin_url(
            self.versionable.version_model_proxy, 'changelist')
            + '?grouper=' + str(poll_version_.content.poll.pk))
        self.assertRedirects(response, redirect_url, target_status_code=302)

    def test_unpublish_view_cannot_be_accessed_for_archived_version(self):
        poll_version = factories.PollVersionFactory(state=constants.ARCHIVED)
        url = self.get_admin_url(
            self.versionable.version_model_proxy, 'unpublish', poll_version.pk)

        with self.login_user_context(self.get_staff_user_with_no_permissions()):
            response = self.client.post(url)

        self.assertEqual(response.status_code, 404)
        # status hasn't changed
        poll_version_ = Version.objects.get(pk=poll_version.pk)
        self.assertEqual(poll_version_.state, constants.ARCHIVED)
        # no status change has been tracked
        self.assertEqual(StateTracking.objects.all().count(), 0)

    def test_unpublish_view_cannot_be_accessed_for_unpublished_version(self):
        poll_version = factories.PollVersionFactory(state=constants.UNPUBLISHED)
        url = self.get_admin_url(
            self.versionable.version_model_proxy, 'unpublish', poll_version.pk)

        with self.login_user_context(self.get_staff_user_with_no_permissions()):
            response = self.client.post(url)

        self.assertEqual(response.status_code, 404)
        # no status change has been tracked
        self.assertEqual(StateTracking.objects.all().count(), 0)

    def test_unpublish_view_cannot_be_accessed_for_draft_version(self):
        poll_version = factories.PollVersionFactory(state=constants.DRAFT)
        url = self.get_admin_url(
            self.versionable.version_model_proxy, 'unpublish', poll_version.pk)

        with self.login_user_context(self.get_staff_user_with_no_permissions()):
            response = self.client.post(url)

        self.assertEqual(response.status_code, 404)
        # status hasn't changed
        poll_version_ = Version.objects.get(pk=poll_version.pk)
        self.assertEqual(poll_version_.state, constants.DRAFT)
        # no status change has been tracked
        self.assertEqual(StateTracking.objects.all().count(), 0)

    @patch('django.contrib.messages.add_message')
    def test_unpublish_view_redirects_when_nonexistent_version(self, mocked_messages):
        url = self.get_admin_url(
            self.versionable.version_model_proxy, 'unpublish', 89)

        with self.login_user_context(self.get_staff_user_with_no_permissions()):
            response = self.client.post(url)

        self.assertRedirects(response, '/en/admin/', target_status_code=302)
        self.assertEqual(mocked_messages.call_count, 1)
        self.assertEqual(mocked_messages.call_args[0][1], 30)  # warning level
        self.assertEqual(
            mocked_messages.call_args[0][2],
            'poll content version with ID "89" doesn\'t exist. Perhaps it was deleted?')

    @skip("Awaiting frontend work before this can be fixed")
    def test_unpublish_view_cant_be_accessed_by_get_request(self):
        poll_version = factories.PollVersionFactory(state=constants.PUBLISHED)
        url = self.get_admin_url(
            self.versionable.version_model_proxy, 'unpublish', poll_version.pk)

        with self.login_user_context(self.get_staff_user_with_no_permissions()):
            response = self.client.get(url)

        self.assertEqual(response.status_code, 404)
        # status hasn't changed
        poll_version_ = Version.objects.get(pk=poll_version.pk)
        self.assertEqual(poll_version_.state, constants.PUBLISHED)
        # no status change has been tracked
        self.assertEqual(StateTracking.objects.all().count(), 0)


class EditRedirectTestCase(CMSTestCase):

    def setUp(self):
        self.versionable = PollsCMSConfig.versioning[0]

    def test_edit_redirect_view_doesnt_allow_user_without_staff_permissions(self):
        poll_version = factories.PollVersionFactory(state=constants.PUBLISHED)
        url = self.get_admin_url(
            self.versionable.version_model_proxy, 'edit_redirect', poll_version.pk)
        with self.login_user_context(self.get_standard_user()):
            response = self.client.post(url)

        self.assertRedirects(response, admin_reverse('login') + '?next=' + url)
        # no draft was created
        self.assertFalse(Version.objects.filter(state=constants.DRAFT).exists())

    @freeze_time(None)
    def test_edit_redirect_view_creates_draft_and_redirects(self):
        """If the version is published then create a draft and redirect
        to editing it.
        """
        published = factories.PollVersionFactory(state=constants.PUBLISHED)
        url = self.get_admin_url(
            self.versionable.version_model_proxy, 'edit_redirect', published.pk)
        user = self.get_staff_user_with_no_permissions()

        with self.login_user_context(user):
            response = self.client.post(url)

        # Draft created
        draft = Version.objects.get(state=constants.DRAFT)
        self.assertEqual(draft.content.poll, published.content.poll)
        self.assertEqual(draft.created_by, user)
        self.assertEqual(draft.created, now())
        # Content copied
        self.assertNotEqual(draft.content.pk, published.content.pk)
        self.assertEqual(draft.content.text, published.content.text)
        self.assertEqual(draft.content.language, published.content.language)
        # Redirect happened
        redirect_url = (self.get_admin_url(
            PollContent, 'change', draft.content.pk))
        self.assertRedirects(response, redirect_url, target_status_code=302)

    def test_edit_redirect_view_doesnt_create_draft_if_draft_exists(self):
        """If the version is published, but there is a newer version
        that is a draft then redirect to editing the draft, don't create.
        """
        draft = factories.PollVersionFactory(state=constants.DRAFT)
        url = self.get_admin_url(
            self.versionable.version_model_proxy, 'edit_redirect', draft.pk)
        user = self.get_staff_user_with_no_permissions()

        with self.login_user_context(user):
            response = self.client.post(url)

        # No drafts created
        self.assertFalse(Version.objects.exclude(pk=draft.pk).exists())
        # Redirect happened
        redirect_url = (self.get_admin_url(
            PollContent, 'change', draft.content.pk))
        self.assertRedirects(response, redirect_url, target_status_code=302)

    def test_edit_redirect_view_url_uses_content_id_not_version_id(self):
        """Regression test for a bug. Make sure than when we generate
        the redirect url for the content change page, we use the id
        of the content record, not the id of the version record.
        """
        # All versions are stored in the version table so increase the
        # id of version id sequence by creating a blogpost version
        factories.BlogPostVersionFactory()
        # Now create a poll version - the poll content and version id
        # will be different.
        draft = factories.PollVersionFactory(state=constants.DRAFT)
        url = self.get_admin_url(
            self.versionable.version_model_proxy, 'edit_redirect', draft.pk)
        user = self.get_staff_user_with_no_permissions()

        with self.login_user_context(user):
            response = self.client.post(url)

        # Redirect happened
        redirect_url = (self.get_admin_url(
            PollContent, 'change', draft.content.pk))
        self.assertRedirects(response, redirect_url, target_status_code=302)

    def test_edit_redirect_view_cannot_be_accessed_for_archived_version(self):
        poll_version = factories.PollVersionFactory(state=constants.ARCHIVED)
        url = self.get_admin_url(
            self.versionable.version_model_proxy, 'edit_redirect', poll_version.pk)

        with self.login_user_context(self.get_staff_user_with_no_permissions()):
            response = self.client.post(url)

        self.assertEqual(response.status_code, 404)
        # no draft was created
        self.assertFalse(Version.objects.filter(state=constants.DRAFT).exists())

    def test_edit_redirect_view_cannot_be_accessed_for_unpublished_version(self):
        poll_version = factories.PollVersionFactory(state=constants.UNPUBLISHED)
        url = self.get_admin_url(
            self.versionable.version_model_proxy, 'edit_redirect', poll_version.pk)

        with self.login_user_context(self.get_staff_user_with_no_permissions()):
            response = self.client.post(url)

        self.assertEqual(response.status_code, 404)
        # no draft was created
        self.assertFalse(Version.objects.filter(state=constants.DRAFT).exists())

    def test_edit_redirect_view_cannot_be_accessed_for_published_version_when_draft_exists(self):
        published = factories.PollVersionFactory(state=constants.PUBLISHED)
        draft = factories.PollVersionFactory(
            state=constants.DRAFT, content__poll=published.content.poll)
        url = self.get_admin_url(
            self.versionable.version_model_proxy, 'edit_redirect', published.pk)

        with self.login_user_context(self.get_staff_user_with_no_permissions()):
            response = self.client.post(url)

        self.assertEqual(response.status_code, 404)
        # no draft was created
        self.assertFalse(Version.objects.exclude(
            pk=draft.pk).filter(state=constants.DRAFT).exists())

    @patch('django.contrib.messages.add_message')
    def test_edit_redirect_view_handles_nonexistent_version(self, mocked_messages):
        url = self.get_admin_url(
            self.versionable.version_model_proxy, 'edit_redirect', 89)

        with self.login_user_context(self.get_staff_user_with_no_permissions()):
            response = self.client.post(url)

        self.assertRedirects(response, '/en/admin/', target_status_code=302)
        self.assertEqual(mocked_messages.call_count, 1)
        self.assertEqual(mocked_messages.call_args[0][1], 30)  # warning level
        self.assertEqual(
            mocked_messages.call_args[0][2],
            'poll content version with ID "89" doesn\'t exist. Perhaps it was deleted?')

    @skip("Awaiting frontend work before this can be fixed")
    def test_edit_redirect_view_cant_be_accessed_by_get_request(self):
        poll_version = factories.PollVersionFactory(state=constants.PUBLISHED)
        url = self.get_admin_url(
            self.versionable.version_model_proxy, 'edit_redirect', poll_version.pk)

        with self.login_user_context(self.get_staff_user_with_no_permissions()):
            response = self.client.get(url)

        self.assertEqual(response.status_code, 404)
        # no draft was created
        self.assertFalse(Version.objects.filter(state=constants.DRAFT).exists())


class CompareViewTestCase(CMSTestCase):

    def setUp(self):
        self.versionable = PollsCMSConfig.versioning[0]

    def test_compare_view_doesnt_allow_user_without_staff_permissions(self):
        version = factories.PollVersionFactory()
        url = self.get_admin_url(
            self.versionable.version_model_proxy, 'compare', version.pk)
        with self.login_user_context(self.get_standard_user()):
            response = self.client.get(url)

        self.assertRedirects(response, admin_reverse('login') + '?next=' + url)

    def test_compare_view_has_version_data_in_context_when_no_get_param(self):
        """When the url for the compare view has no additional params
        version 2 can't be in the context (since we don't know what it
        is yet). So checking we have version 1 and a list of versions
        for the dropdown in context.
        """
        poll = factories.PollFactory()
        versions = factories.PollVersionFactory.create_batch(
            2, content__poll=poll)
        factories.PollVersionFactory()  # different grouper
        url = self.get_admin_url(
            self.versionable.version_model_proxy, 'compare', versions[0].pk)
        user = self.get_staff_user_with_no_permissions()

        with self.login_user_context(user):
            response = self.client.get(url)

        context = response.context
        self.assertIn('v1', context)
        self.assertEqual(context['v1'], versions[0])
        self.assertIn('v1_preview_url', context)
        v1_preview_url = reverse(
            'admin:cms_placeholder_render_object_preview',
            args=(versions[0].content_type_id, versions[0].object_id))
        self.assertEqual(context['v1_preview_url'], v1_preview_url)
        self.assertNotIn('v2', context)
        self.assertNotIn('v2_preview_url', context)
        self.assertIn('version_list', context)
        self.assertQuerysetEqual(
            context['version_list'],
            [versions[0].pk, versions[1].pk],
            transform=lambda o: o.pk,
            ordered=False
        )

    def test_compare_view_has_version_data_in_context_when_version2_in_get_param(self):
        """When the url for the compare view does have the compare_to
        GET param we should have all the same params in context as in
        the test above and also version 2.
        """
        poll = factories.PollFactory()
        versions = factories.PollVersionFactory.create_batch(
            3, content__poll=poll)
        factories.PollVersionFactory()  # different grouper
        url = self.get_admin_url(
            self.versionable.version_model_proxy, 'compare', versions[0].pk)
        url += '?compare_to=%d' % versions[1].pk
        user = self.get_staff_user_with_no_permissions()

        with self.login_user_context(user):
            response = self.client.get(url)

        context = response.context
        self.assertIn('v1', context)
        self.assertEqual(context['v1'], versions[0])
        self.assertIn('v1_preview_url', context)
        v1_preview_url = reverse(
            'admin:cms_placeholder_render_object_preview',
            args=(versions[0].content_type_id, versions[0].object_id))
        self.assertEqual(context['v1_preview_url'], v1_preview_url)
        self.assertIn('v2', context)
        self.assertEqual(context['v2'], versions[1])
        self.assertIn('v2_preview_url', context)
        v2_preview_url = reverse(
            'admin:cms_placeholder_render_object_preview',
            args=(versions[1].content_type_id, versions[1].object_id))
        self.assertEqual(context['v2_preview_url'], v2_preview_url)
        self.assertIn('version_list', context)
        self.assertQuerysetEqual(
            context['version_list'],
            [versions[0].pk, versions[1].pk, versions[2].pk],
            transform=lambda o: o.pk,
            ordered=False
        )

    @patch('django.contrib.messages.add_message')
    def test_edit_compare_view_handles_nonexistent_v1(self, mocked_messages):
        url = self.get_admin_url(
            self.versionable.version_model_proxy, 'compare', 89)

        with self.login_user_context(self.get_staff_user_with_no_permissions()):
            response = self.client.post(url)

        self.assertRedirects(response, '/en/admin/', target_status_code=302)
        self.assertEqual(mocked_messages.call_count, 1)
        self.assertEqual(mocked_messages.call_args[0][1], 30)  # warning level
        self.assertEqual(
            mocked_messages.call_args[0][2],
            'poll content version with ID "89" doesn\'t exist. Perhaps it was deleted?')

    @patch('django.contrib.messages.add_message')
    def test_edit_compare_view_handles_nonexistent_v2(self, mocked_messages):
        version = factories.PollVersionFactory()
        url = self.get_admin_url(
            self.versionable.version_model_proxy, 'compare', version.pk)
        url += '?compare_to=134'

        with self.login_user_context(self.get_staff_user_with_no_permissions()):
            response = self.client.post(url)

        self.assertRedirects(response, '/en/admin/', target_status_code=302)
        self.assertEqual(mocked_messages.call_count, 1)
        self.assertEqual(mocked_messages.call_args[0][1], 30)  # warning level
        self.assertEqual(
            mocked_messages.call_args[0][2],
            'poll content version with ID "134" doesn\'t exist. Perhaps it was deleted?')


class VersionChangeListTestCase(CMSTestCase):

    def setUp(self):
        self.superuser = self.get_superuser()
        self.versionable = PollsCMSConfig.versioning[0]

    def test_no_querystring_shows_form(self):
        """Test that going to a changelist with no data in querystring
        shows a form to select a grouper.
        """
        pv = factories.PollVersionFactory()

        with self.login_user_context(self.superuser):
            response = self.client.get(
                self.get_admin_url(self.versionable.version_model_proxy, 'changelist'),
                follow=True,
            )

        self.assertEqual(response.status_code, 200)
        self.assertIn('form', response.context)
        self.assertIn('grouper', response.context['form'].fields)
        self.assertIn(
            (pv.content.poll.pk, str(pv.content.poll)),
            response.context['form'].fields['grouper'].choices,
        )

    def test_missing_grouper(self):
        """Test that going to a changelist with no grouper in querystring
        shows an error.
        """
        with self.login_user_context(self.superuser):
            response = self.client.get(
                self.get_admin_url(self.versionable.version_model_proxy, 'changelist') + '?foo=1',
                follow=True,
            )

        self.assertRedirects(response, '/en/admin/djangocms_versioning/pollcontentversion/?e=1')

    def test_grouper_filtering(self):
        pv = factories.PollVersionFactory()
        factories.PollVersionFactory.create_batch(4)

        with self.login_user_context(self.superuser):
            querystring = '?grouper={grouper}'.format(grouper=pv.content.poll_id)
            response = self.client.get(
                self.get_admin_url(self.versionable.version_model_proxy, 'changelist') + querystring,
            )

        self.assertEqual(response.status_code, 200)
        self.assertIn('cl', response.context)
        self.assertQuerysetEqual(
            response.context['cl'].queryset,
            [pv.pk],
            transform=lambda x: x.pk,
            ordered=False
        )


class VersionChangeViewTestCase(CMSTestCase):

    def setUp(self):
        self.versionable = PollsCMSConfig.versioning[0]
        self.staff_user = self.get_superuser()

    def test_change_view_returns_200_for_draft(self):
        content = factories.PollContentWithVersionFactory(
            version__state=constants.DRAFT)
        url = self.get_admin_url(PollContent, 'change', content.pk)

        with self.login_user_context(self.staff_user):
            response = self.client.get(url)

        self.assertEqual(response.status_code, 200)

    def test_change_view_returns_404_for_published(self):
        content = factories.PollContentWithVersionFactory(
            version__state=constants.PUBLISHED)
        url = self.get_admin_url(PollContent, 'change', content.pk)

        with self.login_user_context(self.staff_user):
            response = self.client.get(url)

        self.assertEqual(response.status_code, 404)

    def test_change_view_returns_404_for_unpublished(self):
        content = factories.PollContentWithVersionFactory(
            version__state=constants.UNPUBLISHED)
        url = self.get_admin_url(PollContent, 'change', content.pk)

        with self.login_user_context(self.staff_user):
            response = self.client.get(url)

        self.assertEqual(response.status_code, 404)

    def test_change_view_returns_404_for_archived(self):
        content = factories.PollContentWithVersionFactory(
            version__state=constants.ARCHIVED)
        url = self.get_admin_url(PollContent, 'change', content.pk)

        with self.login_user_context(self.staff_user):
            response = self.client.get(url)

        self.assertEqual(response.status_code, 404)

    @patch('django.contrib.messages.add_message')
    def test_change_view_redirects_for_nonexistent_object(self, mocked_messages):
        url = self.get_admin_url(PollContent, 'change', 144)

        with self.login_user_context(self.staff_user):
            response = self.client.get(url)

        self.assertRedirects(response, '/en/admin/', target_status_code=302)
        self.assertEqual(mocked_messages.call_count, 1)
        self.assertEqual(mocked_messages.call_args[0][1], 30)  # warning level
        self.assertEqual(
            mocked_messages.call_args[0][2],
            'poll content with ID "144" doesn\'t exist. Perhaps it was deleted?')<|MERGE_RESOLUTION|>--- conflicted
+++ resolved
@@ -308,7 +308,6 @@
         self.assertTrue(qs._prefetch_done)
         self.assertIn('content', qs._prefetch_related_lookups)
 
-<<<<<<< HEAD
     def test_content_link(self):
         version = factories.PollVersionFactory(content__text='test4')
         version_model_proxy = [
@@ -320,12 +319,11 @@
                 label='test4',
             ),
         )
-=======
+
     def test_version_nr(self):
         version = factories.PollVersionFactory(id=413)
         nr = self.site._registry[Version].nr(version)
         self.assertEqual(nr, 413)
->>>>>>> 1b2260cb
 
 
 class StateActionsTestCase(CMSTestCase):
