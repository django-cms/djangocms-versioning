import datetime
import warnings
from collections import OrderedDict
from unittest import skip, skipIf
from unittest.mock import Mock, patch
from urllib.parse import parse_qs, urlparse

from django.apps import apps
from django.contrib import admin, messages
from django.contrib.admin.utils import flatten_fieldsets
from django.contrib.auth.models import Permission
from django.contrib.contenttypes.models import ContentType
from django.contrib.messages.storage.fallback import FallbackStorage
from django.test import RequestFactory
from django.test.utils import ignore_warnings
from django.urls import reverse
from django.utils.formats import localize
from django.utils.timezone import localtime, now, utc

from cms.test_utils.testcases import CMSTestCase
from cms.toolbar.utils import get_object_edit_url, get_object_preview_url
from cms.utils.conf import get_cms_setting
from cms.utils.helpers import is_editable_model
from cms.utils.urlutils import admin_reverse

import pytz
from bs4 import BeautifulSoup

import djangocms_versioning.helpers
from djangocms_versioning import constants, helpers
from djangocms_versioning.admin import (
    VersionAdmin,
    VersionChangeList,
    VersioningAdminMixin,
)
from djangocms_versioning.cms_config import VersioningCMSConfig
from djangocms_versioning.compat import DJANGO_GTE_21
from djangocms_versioning.helpers import (
    register_versionadmin_proxy,
    replace_admin_for_models,
    versioning_admin_factory,
)
from djangocms_versioning.models import StateTracking, Version
from djangocms_versioning.test_utils import factories
from djangocms_versioning.test_utils.blogpost.cms_config import BlogpostCMSConfig
from djangocms_versioning.test_utils.blogpost.models import BlogContent
from djangocms_versioning.test_utils.polls.cms_config import PollsCMSConfig
from djangocms_versioning.test_utils.polls.models import Answer, Poll, PollContent
from freezegun import freeze_time


class BaseStateTestCase(CMSTestCase):
    def assertRedirectsToVersionList(self, response, version):
        parsed = urlparse(response.url)
        self.assertEqual(response.status_code, 302)
        self.assertEqual(
            parsed.path,
            self.get_admin_url(version.versionable.version_model_proxy, "changelist"),
        )
        self.assertEqual(
            {k: v[0] for k, v in parse_qs(parsed.query).items()},
            {
                "poll": str(version.content.poll.pk),
                "language": version.content.language,
            },
        )


class AdminVersioningTestCase(CMSTestCase):
    def test_admin_factory(self):
        """Test that `versioning_admin_factory` creates a class based on
        provided admin class
        """
        admin_class = type("TestAdmin", (admin.ModelAdmin,), {})
        mixin = type("Mixin", (), {})

        new_admin_class = versioning_admin_factory(admin_class, mixin)
        mro = new_admin_class.mro()

        # both base classes are used
        self.assertTrue(issubclass(new_admin_class, admin_class))
        self.assertTrue(issubclass(new_admin_class, mixin))

        # mixin takes precedence over user-defined class
        self.assertTrue(mro.index(mixin) < mro.index(admin_class))


class AdminReplaceVersioningTestCase(CMSTestCase):
    def setUp(self):
        self.model = Poll
        self.site = admin.AdminSite()
        self.admin_class = type("TestAdmin", (admin.ModelAdmin,), {})

    def test_replace_admin_on_unregistered_model(self):
        """Test that calling `replace_admin_for_models` with a model that
        isn't registered in admin is a no-op.
        """
        mixin = type("Mixin", (), {})
        replace_admin_for_models([(self.model, mixin)], self.site)

        self.assertNotIn(self.model, self.site._registry)

    def test_replace_admin_on_registered_models_default_site(self):
        mixin = type("Mixin", (), {})

        with patch.object(
            djangocms_versioning.helpers, "_replace_admin_for_model"
        ) as mock:
            replace_admin_for_models([(PollContent, mixin)])

        mock.assert_called_with(admin.site._registry[PollContent], mixin, admin.site)

    def test_replace_admin_on_registered_models(self):
        self.site.register(self.model, self.admin_class)
        self.site.register(Answer, self.admin_class)
        models = [self.model, Answer]

        replace_admin_for_models(
            [(model, VersioningAdminMixin) for model in models], self.site
        )

        for model in models:
            self.assertIn(model, self.site._registry)
            self.assertIn(self.admin_class, self.site._registry[model].__class__.mro())
            self.assertIn(
                VersioningAdminMixin, self.site._registry[model].__class__.mro()
            )

    def test_replace_default_admin_on_registered_model(self):
        """Test that registering a model without specifying own
        ModelAdmin class still results in overridden admin class.
        """
        self.site.register(self.model)

        replace_admin_for_models([(self.model, VersioningAdminMixin)], self.site)

        self.assertIn(self.model, self.site._registry)
        self.assertIn(
            VersioningAdminMixin, self.site._registry[self.model].__class__.mro()
        )

    def test_replace_admin_again(self):
        """Test that, if a model's admin class already subclasses
        VersioningAdminMixin, nothing happens.
        """
        version_admin = versioning_admin_factory(self.admin_class, VersioningAdminMixin)
        self.site.register(self.model, version_admin)

        replace_admin_for_models([(self.model, VersioningAdminMixin)], self.site)

        self.assertIn(self.model, self.site._registry)
        self.assertEqual(self.site._registry[self.model].__class__, version_admin)


class AdminAddVersionTestCase(CMSTestCase):
    def _get_admin_class_obj(self, content_model):
        """Helper method to set up a model admin class that derives
        from VersioningAdminMixin
        """
        admin_class = type(
            "VersioningModelAdmin", (VersioningAdminMixin, admin.ModelAdmin), {}
        )
        admin_site = admin.AdminSite()
        return admin_class(model=content_model, admin_site=admin_site)

    def test_poll_version_is_added_for_change_false(self):
        model_admin = self._get_admin_class_obj(PollContent)
        with freeze_time("2011-01-06"):
            pc1 = factories.PollContentFactory.build(poll=factories.PollFactory())
            request = RequestFactory().get("/admin/polls/pollcontent/")
            request.user = factories.UserFactory()
            model_admin.save_model(request, pc1, form=None, change=False)
            check_obj = Version.objects.get(
                content_type=ContentType.objects.get_for_model(pc1), object_id=pc1.pk
            )
            self.assertTrue(check_obj)
            self.assertEqual(
                check_obj.created, datetime.datetime(2011, 1, 6, tzinfo=pytz.utc)
            )

    def test_poll_version_is_not_added_for_change_true(self):
        model_admin = self._get_admin_class_obj(PollContent)
        pc2 = factories.PollContentFactory()
        request = RequestFactory().get("/admin/polls/pollcontent/")
        model_admin.save_model(request, pc2, form=None, change=True)
        check_obj_exist = Version.objects.filter(
            content_type=ContentType.objects.get_for_model(pc2), object_id=pc2.pk
        ).exists()
        self.assertFalse(check_obj_exist)

    def test_blogpost_version_is_added_for_change_false(self):
        model_admin = self._get_admin_class_obj(BlogContent)
        bc1 = factories.BlogContentFactory.build(blogpost=factories.BlogPostFactory())
        request = RequestFactory().get("/admin/blogposts/blogcontent/")
        request.user = factories.UserFactory()
        model_admin.save_model(request, bc1, form=None, change=False)
        check_obj_exist = Version.objects.filter(
            content_type=ContentType.objects.get_for_model(bc1), object_id=bc1.pk
        ).exists()
        self.assertTrue(check_obj_exist)

    def test_blogpost_version_is_not_added_for_change_true(self):
        model_admin = self._get_admin_class_obj(BlogContent)
        bc2 = factories.BlogContentFactory()
        request = RequestFactory().get("/admin/blogposts/blogcontent/")
        model_admin.save_model(request, bc2, form=None, change=True)
        check_obj_exist = Version.objects.filter(
            content_type=ContentType.objects.get_for_model(bc2), object_id=bc2.pk
        ).exists()
        self.assertFalse(check_obj_exist)


class ContentAdminChangelistTestCase(CMSTestCase):
    def _get_admin_class_obj(self, content_model):
        """Helper method to set up a model admin class that derives
        from VersioningAdminMixin
        """
        admin_class = type(
            "VersioningModelAdmin", (VersioningAdminMixin, admin.ModelAdmin), {}
        )
        admin_site = admin.AdminSite()
        return admin_class(model=content_model, admin_site=admin_site)

    def test_only_fetches_latest_content_records(self):
        """Returns content records of the latest content
        """
        poll1 = factories.PollFactory()
        poll2 = factories.PollFactory()
        # Make sure django sets the created date far in the past
        with freeze_time("2014-01-01"):
            factories.PollContentWithVersionFactory.create_batch(2, poll=poll1, language="en")
            factories.PollContentWithVersionFactory(poll=poll2, language="en")
        # For these the created date will be now
        poll_content1 = factories.PollContentWithVersionFactory(poll=poll1, language="en")
        poll_content2 = factories.PollContentWithVersionFactory(poll=poll2, language="en")
        poll_content3 = factories.PollContentWithVersionFactory(language="en")

        with self.login_user_context(self.get_superuser()):
            response = self.client.get(self.get_admin_url(PollContent, "changelist"))

        self.assertQuerysetEqual(
            response.context["cl"].queryset,
            [poll_content1.pk, poll_content2.pk, poll_content3.pk],
            transform=lambda x: x.pk,
            ordered=False,
        )

    def test_records_filtering_is_generic(self):
        """Check there's nothing specific to polls hardcoded in
        VersioningChangeListMixin.get_queryset. This repeats a similar test
        for PollContent, but using BlogContent instead.
        """
        post = factories.BlogPostFactory()
        # Make sure django sets the created date far in the past
        with freeze_time("2016-06-06"):
            factories.BlogContentWithVersionFactory(blogpost=post)
        # For these the created date will be now
        blog_content1 = factories.BlogContentWithVersionFactory(blogpost=post)
        blog_content2 = factories.BlogContentWithVersionFactory()

        with self.login_user_context(self.get_superuser()):
            response = self.client.get(self.get_admin_url(BlogContent, "changelist"))

        self.assertQuerysetEqual(
            response.context["cl"].queryset,
            [blog_content1.pk, blog_content2.pk],
            transform=lambda x: x.pk,
            ordered=False,
        )

    def test_default_changelist_view_language_on_polls_with_language_content(self):
        """A multi lingual model shows the correct values when
        language filters / additional grouping values are set
        using the default content changelist overriden by VersioningChangeListMixin
        """
        changelist_url = self.get_admin_url(PollContent, "changelist")
        poll = factories.PollFactory()
        en_version1 = factories.PollVersionFactory(content__poll=poll, content__language="en")
        fr_version1 = factories.PollVersionFactory(content__poll=poll, content__language="fr")

        with self.login_user_context(self.get_superuser()):
            en_response = self.client.get(changelist_url, {"language": "en", "poll": poll.pk})
            fr_response = self.client.get(changelist_url, {"language": "fr", "poll": poll.pk})

        # English values checked
        self.assertEqual(200, en_response.status_code)
        self.assertEqual(1, en_response.context["cl"].queryset.count())
        self.assertEqual(en_version1.content, en_response.context["cl"].queryset.first())
        # French values checked
        self.assertEqual(200, fr_response.status_code)
        self.assertEqual(1, fr_response.context["cl"].queryset.count())
        self.assertEqual(fr_version1.content, fr_response.context["cl"].queryset.first())


class AdminRegisterVersionTestCase(CMSTestCase):
    def test_register_version_admin(self):
        """Test that a model admin based on VersionAdmin class is registered
        for specified VersionableItem
        """
        site = admin.AdminSite()

        versionable = Mock(spec=[], version_model_proxy=Version, grouper_model=Poll)
        register_versionadmin_proxy(versionable, site)

        self.assertIn(Version, site._registry)
        self.assertIn(VersionAdmin, site._registry[Version].__class__.mro())

    @ignore_warnings(module="djangocms_versioning.helpers")
    def test_register_version_admin_again(self):
        """Test that attempting to register a proxy model again
        doesn't do anything.
        """
        existing_admin = type("TestAdmin", (admin.ModelAdmin,), {})
        site = admin.AdminSite()
        site.register(Version, existing_admin)
        versionable = Mock(spec=[], version_model_proxy=Version, grouper_model=Poll)

        with patch.object(site, "register") as mock:
            register_versionadmin_proxy(versionable, site)

        mock.assert_not_called()

    def test_register_versionadmin_proxy_warning(self):
        existing_admin = type("TestAdmin", (admin.ModelAdmin,), {})
        site = admin.AdminSite()
        site.register(Version, existing_admin)
        versionable = Mock(spec=[], version_model_proxy=Version, grouper_model=Poll)

        with patch.object(warnings, "warn") as mock:
            register_versionadmin_proxy(versionable, site)
        message = "{!r} is already registered with admin.".format(Version)
        mock.assert_called_with(message, UserWarning)


class VersionAdminTestCase(CMSTestCase):
    def setUp(self):
        self.site = admin.AdminSite()
        self.site.register(Version, VersionAdmin)

    def test_get_changelist(self):
        self.assertEqual(
            self.site._registry[Version].get_changelist(
                RequestFactory().get("/admin/")
            ),
            VersionChangeList,
        )

    @skip("Prefetching is disabled")
    def test_queryset_content_prefetching(self):
        factories.PollVersionFactory.create_batch(4)
        with self.assertNumQueries(2):
            qs = self.site._registry[Version].get_queryset(RequestFactory().get("/"))
            for version in qs:
                version.content
        self.assertTrue(qs._prefetch_done)
        self.assertIn("content", qs._prefetch_related_lookups)

    def test_content_link_editable_object(self):
        """
        The link returned is the change url for an editable object
        """
        version = factories.PageVersionFactory(content__title="mypage")
        preview_url = admin_reverse(
            "cms_placeholder_render_object_preview",
            args=(version.content_type_id, version.object_id),
        )
        self.assertEqual(
            self.site._registry[Version].content_link(version),
            '<a target="_top" class="js-versioning-close-sideframe" href="{url}">{label}</a>'.format(
                url=preview_url, label=version.content
            ),
        )

    def test_content_link_non_editable_object_with_preview_url(self):
        """
        The link returned is the preview url for a non editable object with preview url config in versionable
        """
        version = factories.PollVersionFactory(content__text="test4")
        self.assertEqual(
            self.site._registry[Version].content_link(version),
            '<a target="_top" class="js-versioning-close-sideframe" href="{url}">{label}</a>'.format(
                url="/en/admin/polls/pollcontent/1/preview/", label="test4"
            ),
        )

    def test_content_link_for_non_editable_object_with_no_preview_url(self):
        """
        The link returned is the change url for a non editable object
        """
        version = factories.BlogPostVersionFactory(content__text="test4")
        self.assertFalse(is_editable_model(version))
        self.assertEqual(
            self.site._registry[Version].content_link(version),
            '<a target="_top" class="js-versioning-close-sideframe" href="{url}">{label}</a>'.format(
                url="/en/admin/blogpost/blogcontent/1/change/", label="test4"
            ),
        )

    def test_content_link_for_editable_object_with_no_preview_url(self):
        """
        The link returned is the object preview url for a editable object
        """
        version = factories.PageVersionFactory(content__title="test5")
        with patch.object(helpers, "is_editable_model", return_value=True):
            self.assertEqual(
                self.site._registry[Version].content_link(version),
                '<a target="_top" class="js-versioning-close-sideframe" href="{url}">{label}</a>'.format(
                    url=get_object_preview_url(version.content), label=version.content
                ),
            )


class VersionAdminActionsTestCase(CMSTestCase):
    def setUp(self):
        self.versionable = PollsCMSConfig.versioning[0]
        self.version_admin = admin.site._registry[self.versionable.version_model_proxy]

    def test_edit_action_link_enabled_state(self):
        """
        The edit action is active
        """
        version = factories.PollVersionFactory(state=constants.DRAFT)
        user = factories.UserFactory()
        request = RequestFactory().get("/admin/polls/pollcontent/")
        request.user = user
        draft_edit_url = self.get_admin_url(
            self.versionable.version_model_proxy, "edit_redirect", version.pk
        )

        actual_enabled_control = self.version_admin._get_edit_link(
            version, request, disabled=False
        )
        expected_enabled_state = (
            '<a class="btn cms-versioning-action-btn js-versioning-action"'
            ' href="%s" title="Edit">'
        ) % draft_edit_url

        self.assertIn(expected_enabled_state, actual_enabled_control)

    def test_edit_action_link_disabled_state(self):
        """
        The edit action is disabled
        """
        version = factories.PollVersionFactory(state=constants.DRAFT)
        user = factories.UserFactory()
        request = RequestFactory().get("/admin/polls/pollcontent/")
        request.user = user

        actual_disabled_control = self.version_admin._get_edit_link(
            version, request, disabled=True
        )
        expected_disabled_control = (
            '<a class="btn cms-versioning-action-btn inactive" title="Edit">'
        )

        self.assertIn(expected_disabled_control, actual_disabled_control)

    def test_revert_action_link_enable_state(self):
        """
        The edit action is active
        """
        version = factories.PollVersionFactory(state=constants.ARCHIVED)
        user = factories.UserFactory()
        request = RequestFactory().get("/admin/polls/pollcontent/")
        version.created_by = request.user = user
        actual_enabled_control = self.version_admin._get_revert_link(version, request)
        draft_revert_url = self.get_admin_url(
            self.versionable.version_model_proxy, "revert", version.pk
        )
        expected_enabled_state = (
            '<a class="btn cms-form-get-method cms-versioning-action-btn js-versioning-action '
            'js-versioning-keep-sideframe" '
            'href="%s" '
            'title="Revert">'
        ) % draft_revert_url
        self.assertIn(expected_enabled_state, actual_enabled_control.replace("\n", ""))

    def test_revert_action_link_for_draft_state(self):
        """
        The revert url should be null for draft state
        """
        version = factories.PollVersionFactory(state=constants.DRAFT)
        request = RequestFactory().get("/admin/polls/pollcontent/")
        actual_disabled_control = self.version_admin._get_revert_link(version, request)
        expected_disabled_control = ""
        self.assertIn(
            expected_disabled_control, actual_disabled_control.replace("\n", "")
        )

    def test_revert_action_link_for_published_state(self):
        """
        The revert url should be null for unpublished state
        """
        version = factories.PollVersionFactory(state=constants.PUBLISHED)
        request = RequestFactory().get("/admin/polls/pollcontent/")
        actual_disabled_control = self.version_admin._get_revert_link(version, request)
        expected_disabled_control = ""
        self.assertIn(
            expected_disabled_control, actual_disabled_control.replace("\n", "")
        )

    def test_discard_version_through_post_action(self):
        """
        Discard the last version redirects to changelist
        """
        version = factories.PollVersionFactory(state=constants.DRAFT)
        draft_discard_url = self.get_admin_url(
            self.versionable.version_model_proxy, "discard", version.pk
        )
        request = RequestFactory().post(draft_discard_url, {'discard': '1'})
        request.user = factories.UserFactory()

        setattr(request, 'session', 'session')
        messages = FallbackStorage(request)
        setattr(request, '_messages', messages)

        redirect = self.version_admin.discard_view(request, str(version.pk))
        changelist_url = helpers.get_admin_url(version.content.__class__, 'changelist')

        self.assertEqual(redirect.status_code, 302)
        self.assertEqual(redirect.url, changelist_url)

    def test_discard_action_link_enabled_state(self):
        """
        The edit action is active
        """
        version = factories.PollVersionFactory(state=constants.DRAFT)
        request = RequestFactory().get("/admin/polls/pollcontent/")
        request.user = factories.UserFactory()
        draft_discard_url = self.get_admin_url(
            self.versionable.version_model_proxy, "discard", version.pk
        )

        actual_enabled_control = self.version_admin._get_discard_link(version, request)

        expected_enabled_state = (
            '<a class="btn cms-form-get-method cms-versioning-action-btn js-versioning-action '
            'js-versioning-keep-sideframe" '
            'href="%s" '
            'title="Discard">'
        ) % draft_discard_url
        self.assertIn(expected_enabled_state, actual_enabled_control.replace("\n", ""))

    def test_discard_action_link_for_archive_state(self):
        """
        The revert url should be null for archive state
        """
        version = factories.PollVersionFactory(state=constants.ARCHIVED)
        request = RequestFactory().get("/admin/polls/pollcontent/")
        request.user = factories.UserFactory()
        actual_disabled_control = self.version_admin._get_discard_link(version, request)
        expected_disabled_control = ""
        self.assertIn(
            expected_disabled_control, actual_disabled_control.replace("\n", "")
        )

    def test_discard_action_link_for_unpublished_state(self):
        """
        The revert url should be null for unpublished state
        """
        version = factories.PollVersionFactory(state=constants.UNPUBLISHED)
        request = RequestFactory().get("/admin/polls/pollcontent/")
        request.user = factories.UserFactory()
        actual_disabled_control = self.version_admin._get_discard_link(version, request)
        expected_disabled_control = ""
        self.assertIn(
            expected_disabled_control, actual_disabled_control.replace("\n", "")
        )

    def test_discard_action_link_for_published_state(self):
        """
        The revert url should be null for unpublished state
        """
        version = factories.PollVersionFactory(state=constants.PUBLISHED)
        request = RequestFactory().get("/admin/polls/pollcontent/")
        request.user = factories.UserFactory()
        actual_disabled_control = self.version_admin._get_discard_link(version, request)
        expected_disabled_control = ""
        self.assertIn(
            expected_disabled_control, actual_disabled_control.replace("\n", "")
        )

    def test_revert_action_link_for_archive_state(self):
        """
        The revert url should be null for unpublished state
        """
        version = factories.PollVersionFactory(state=constants.UNPUBLISHED)
        user = factories.UserFactory()
        archive_version = version.copy(user)
        archive_version.archive(user)
        request = RequestFactory().get("/admin/polls/pollcontent/")
        request.user = user
        actual_disabled_control = self.version_admin._get_revert_link(
            archive_version, request
        )
        draft_revert_url = self.get_admin_url(
            self.versionable.version_model_proxy, "revert", archive_version.pk
        )
        expected_disabled_control = (
            '<a class="btn cms-form-get-method cms-versioning-action-btn js-versioning-action '
            'js-versioning-keep-sideframe" '
            'href="%s" '
            'title="Revert">'
        ) % draft_revert_url

        self.assertIn(
            expected_disabled_control, actual_disabled_control.replace("\n", "")
        )


class StateActionsTestCase(CMSTestCase):
    def test_archive_in_state_actions_for_draft_version(self):
        version = factories.PollVersionFactory(state=constants.DRAFT)
        request = RequestFactory().get("/admin/polls/pollcontent/")
        request.user = factories.UserFactory()
        # Get the version model proxy from the main admin site
        # Trying to test this on the plain Version model throws exceptions
        version_model_proxy = [
            i for i in admin.site._registry if i.__name__ == "PollContentVersion"
        ][0]
        archive_url = reverse(
            "admin:djangocms_versioning_pollcontentversion_archive", args=(version.pk,)
        )

        state_actions = admin.site._registry[version_model_proxy]._state_actions(
            request
        )(version)

        self.assertIn(archive_url, state_actions)

    def test_archive_not_in_state_actions_for_archived_version(self):
        version = factories.PollVersionFactory(state=constants.ARCHIVED)
        request = RequestFactory().get("/admin/polls/pollcontent/")
        request.user = factories.UserFactory()
        # Get the version model proxy from the main admin site
        # Trying to test this on the plain Version model throws exceptions
        version_model_proxy = [
            i for i in admin.site._registry if i.__name__ == "PollContentVersion"
        ][0]
        archive_url = reverse(
            "admin:djangocms_versioning_pollcontentversion_archive", args=(version.pk,)
        )

        state_actions = admin.site._registry[version_model_proxy]._state_actions(
            request
        )(version)

        self.assertNotIn(archive_url, state_actions)

    def test_archive_not_in_state_actions_for_published_version(self):
        version = factories.PollVersionFactory(state=constants.PUBLISHED)
        request = RequestFactory().get("/admin/polls/pollcontent/")
        request.user = factories.UserFactory()
        # Get the version model proxy from the main admin site
        # Trying to test this on the plain Version model throws exceptions
        version_model_proxy = [
            i for i in admin.site._registry if i.__name__ == "PollContentVersion"
        ][0]
        archive_url = reverse(
            "admin:djangocms_versioning_pollcontentversion_archive", args=(version.pk,)
        )

        state_actions = admin.site._registry[version_model_proxy]._state_actions(
            request
        )(version)

        self.assertNotIn(archive_url, state_actions)

    def test_archive_not_in_state_actions_for_unpublished_version(self):
        version = factories.PollVersionFactory(state=constants.UNPUBLISHED)
        request = RequestFactory().get("/admin/polls/pollcontent/")
        request.user = factories.UserFactory()
        # Get the version model proxy from the main admin site
        # Trying to test this on the plain Version model throws exceptions
        version_model_proxy = [
            i for i in admin.site._registry if i.__name__ == "PollContentVersion"
        ][0]
        archive_url = reverse(
            "admin:djangocms_versioning_pollcontentversion_archive", args=(version.pk,)
        )

        state_actions = admin.site._registry[version_model_proxy]._state_actions(
            request
        )(version)

        self.assertNotIn(archive_url, state_actions)

    def test_publish_in_state_actions_for_draft_version(self):
        version = factories.PollVersionFactory(state=constants.DRAFT)
        request = RequestFactory().get("/admin/polls/pollcontent/")
        request.user = factories.UserFactory()
        # Get the version model proxy from the main admin site
        # Trying to test this on the plain Version model throws exceptions
        version_model_proxy = [
            i for i in admin.site._registry if i.__name__ == "PollContentVersion"
        ][0]
        publish_url = reverse(
            "admin:djangocms_versioning_pollcontentversion_publish", args=(version.pk,)
        )

        state_actions = admin.site._registry[version_model_proxy]._state_actions(
            request
        )(version)

        self.assertIn(publish_url, state_actions)

    def test_publish_not_in_state_actions_for_archived_version(self):
        version = factories.PollVersionFactory(state=constants.ARCHIVED)
        request = RequestFactory().get("/admin/polls/pollcontent/")
        request.user = factories.UserFactory()
        # Get the version model proxy from the main admin site
        # Trying to test this on the plain Version model throws exceptions
        version_model_proxy = [
            i for i in admin.site._registry if i.__name__ == "PollContentVersion"
        ][0]
        publish_url = reverse(
            "admin:djangocms_versioning_pollcontentversion_publish", args=(version.pk,)
        )

        state_actions = admin.site._registry[version_model_proxy]._state_actions(
            request
        )(version)

        self.assertNotIn(publish_url, state_actions)

    def test_publish_not_in_state_actions_for_published_version(self):
        version = factories.PollVersionFactory(state=constants.PUBLISHED)
        request = RequestFactory().get("/admin/polls/pollcontent/")
        request.user = factories.UserFactory()
        # Get the version model proxy from the main admin site
        # Trying to test this on the plain Version model throws exceptions
        version_model_proxy = [
            i for i in admin.site._registry if i.__name__ == "PollContentVersion"
        ][0]
        publish_url = reverse(
            "admin:djangocms_versioning_pollcontentversion_publish", args=(version.pk,)
        )

        state_actions = admin.site._registry[version_model_proxy]._state_actions(
            request
        )(version)

        self.assertNotIn(publish_url, state_actions)

    def test_publish_not_in_state_actions_for_unpublished_version(self):
        version = factories.PollVersionFactory(state=constants.UNPUBLISHED)
        request = RequestFactory().get("/admin/polls/pollcontent/")
        request.user = factories.UserFactory()
        # Get the version model proxy from the main admin site
        # Trying to test this on the plain Version model throws exceptions
        version_model_proxy = [
            i for i in admin.site._registry if i.__name__ == "PollContentVersion"
        ][0]
        publish_url = reverse(
            "admin:djangocms_versioning_pollcontentversion_publish", args=(version.pk,)
        )

        state_actions = admin.site._registry[version_model_proxy]._state_actions(
            request
        )(version)

        self.assertNotIn(publish_url, state_actions)

    def test_unpublish_in_state_actions_for_published_version(self):
        version = factories.PollVersionFactory(state=constants.PUBLISHED)
        request = RequestFactory().get("/admin/polls/pollcontent/")
        request.user = factories.UserFactory()
        # Get the version model proxy from the main admin site
        # Trying to test this on the plain Version model throws exceptions
        version_model_proxy = [
            i for i in admin.site._registry if i.__name__ == "PollContentVersion"
        ][0]
        unpublish_url = reverse(
            "admin:djangocms_versioning_pollcontentversion_unpublish",
            args=(version.pk,),
        )

        state_actions = admin.site._registry[version_model_proxy]._state_actions(
            request
        )(version)

        self.assertIn(unpublish_url, state_actions)

    def test_unpublish_not_in_state_actions_for_archived_version(self):
        version = factories.PollVersionFactory(state=constants.ARCHIVED)
        request = RequestFactory().get("/admin/polls/pollcontent/")
        request.user = factories.UserFactory()
        # Get the version model proxy from the main admin site
        # Trying to test this on the plain Version model throws exceptions
        version_model_proxy = [
            i for i in admin.site._registry if i.__name__ == "PollContentVersion"
        ][0]
        unpublish_url = reverse(
            "admin:djangocms_versioning_pollcontentversion_unpublish",
            args=(version.pk,),
        )

        state_actions = admin.site._registry[version_model_proxy]._state_actions(
            request
        )(version)

        self.assertNotIn(unpublish_url, state_actions)

    def test_unpublish_not_in_state_actions_for_unpublished_version(self):
        version = factories.PollVersionFactory(state=constants.UNPUBLISHED)
        request = RequestFactory().get("/admin/polls/pollcontent/")
        request.user = factories.UserFactory()
        # Get the version model proxy from the main admin site
        # Trying to test this on the plain Version model throws exceptions
        version_model_proxy = [
            i for i in admin.site._registry if i.__name__ == "PollContentVersion"
        ][0]
        unpublish_url = reverse(
            "admin:djangocms_versioning_pollcontentversion_unpublish",
            args=(version.pk,),
        )

        state_actions = admin.site._registry[version_model_proxy]._state_actions(
            request
        )(version)

        self.assertNotIn(unpublish_url, state_actions)

    def test_unpublish_not_in_state_actions_for_draft_version(self):
        version = factories.PollVersionFactory(state=constants.DRAFT)
        request = RequestFactory().get("/admin/polls/pollcontent/")
        request.user = factories.UserFactory()
        # Get the version model proxy from the main admin site
        # Trying to test this on the plain Version model throws exceptions
        version_model_proxy = [
            i for i in admin.site._registry if i.__name__ == "PollContentVersion"
        ][0]
        unpublish_url = reverse(
            "admin:djangocms_versioning_pollcontentversion_unpublish",
            args=(version.pk,),
        )

        state_actions = admin.site._registry[version_model_proxy]._state_actions(
            request
        )(version)

        self.assertNotIn(unpublish_url, state_actions)

    def test_edit_in_state_actions_for_draft_version(self):
        version = factories.PollVersionFactory(state=constants.DRAFT)
        request = RequestFactory().get("/admin/polls/pollcontent/")
        request.user = factories.UserFactory()
        # Get the version model proxy from the main admin site
        # Trying to test this on the plain Version model throws exceptions
        version_model_proxy = [
            i for i in admin.site._registry if i.__name__ == "PollContentVersion"
        ][0]
        edit_url = reverse(
            "admin:djangocms_versioning_pollcontentversion_edit_redirect",
            args=(version.pk,),
        )

        state_actions = admin.site._registry[version_model_proxy]._state_actions(
            request
        )(version)

        self.assertIn(edit_url, state_actions)

    def test_edit_not_in_state_actions_for_archived_version(self):
        version = factories.PollVersionFactory(state=constants.ARCHIVED)
        request = RequestFactory().get("/admin/polls/pollcontent/")
        request.user = factories.UserFactory()
        # Get the version model proxy from the main admin site
        # Trying to test this on the plain Version model throws exceptions
        version_model_proxy = [
            i for i in admin.site._registry if i.__name__ == "PollContentVersion"
        ][0]
        edit_url = reverse(
            "admin:djangocms_versioning_pollcontentversion_edit_redirect",
            args=(version.pk,),
        )

        state_actions = admin.site._registry[version_model_proxy]._state_actions(
            request
        )(version)

        self.assertNotIn(edit_url, state_actions)

    def test_edit_in_state_actions_for_published_version(self):
        version = factories.PollVersionFactory(state=constants.PUBLISHED)
        request = RequestFactory().get("/admin/polls/pollcontent/")
        request.user = factories.UserFactory()
        # Get the version model proxy from the main admin site
        # Trying to test this on the plain Version model throws exceptions
        version_model_proxy = [
            i for i in admin.site._registry if i.__name__ == "PollContentVersion"
        ][0]
        edit_url = reverse(
            "admin:djangocms_versioning_pollcontentversion_edit_redirect",
            args=(version.pk,),
        )

        state_actions = admin.site._registry[version_model_proxy]._state_actions(
            request
        )(version)

        self.assertIn(edit_url, state_actions)

    def test_edit_not_in_state_actions_for_published_version_when_draft_exists(self):
        version = factories.PollVersionFactory(
            state=constants.PUBLISHED, content__language="en"
        )
        request = RequestFactory().get("/admin/polls/pollcontent/")
        request.user = factories.UserFactory()
        factories.PollVersionFactory(
            state=constants.DRAFT,
            content__poll=version.content.poll,
            content__language="en",
        )
        # Get the version model proxy from the main admin site
        # Trying to test this on the plain Version model throws exceptions
        version_model_proxy = [
            i for i in admin.site._registry if i.__name__ == "PollContentVersion"
        ][0]
        edit_url = reverse(
            "admin:djangocms_versioning_pollcontentversion_edit_redirect",
            args=(version.pk,),
        )

        state_actions = admin.site._registry[version_model_proxy]._state_actions(
            request
        )(version)

        self.assertNotIn(edit_url, state_actions)

    def test_edit_not_in_state_actions_for_unpublished_version(self):
        version = factories.PollVersionFactory(state=constants.UNPUBLISHED)
        request = RequestFactory().get("/admin/polls/pollcontent/")
        request.user = factories.UserFactory()
        # Get the version model proxy from the main admin site
        # Trying to test this on the plain Version model throws exceptions
        version_model_proxy = [
            i for i in admin.site._registry if i.__name__ == "PollContentVersion"
        ][0]
        edit_url = reverse(
            "admin:djangocms_versioning_pollcontentversion_edit_redirect",
            args=(version.pk,),
        )

        state_actions = admin.site._registry[version_model_proxy]._state_actions(
            request
        )(version)

        self.assertNotIn(edit_url, state_actions)


class VersionAdminViewTestCase(CMSTestCase):
    def setUp(self):
        self.superuser = self.get_superuser()
        self.versionable = PollsCMSConfig.versioning[0]

    def test_version_adding_is_disabled(self):
        with self.login_user_context(self.superuser):
            response = self.client.get(
                self.get_admin_url(self.versionable.version_model_proxy, "add")
            )
        self.assertEqual(response.status_code, 403)

    @skipIf(DJANGO_GTE_21, "Django>=2.1")
    def test_version_editing_is_disabled(self):
        version = factories.PollVersionFactory(content__text="test5")
        with self.login_user_context(self.superuser):
            response = self.client.get(
                self.get_admin_url(
                    self.versionable.version_model_proxy, "change", version.pk
                )
            )
        self.assertEqual(response.status_code, 403)

    @skipIf(not DJANGO_GTE_21, "Django<2.1")
    def test_version_editing_readonly_fields(self):
        version = factories.PollVersionFactory(content__text="test5")
        with self.login_user_context(self.superuser):
            response = self.client.get(
                self.get_admin_url(
                    self.versionable.version_model_proxy, "change", version.pk
                )
            )
        self.assertEqual(response.status_code, 200)
        self.assertEqual(
            response.context["adminform"].fieldsets[0][1]["fields"],
            response.context["adminform"].readonly_fields,
        )

    def test_version_deleting_is_disabled(self):
        with self.login_user_context(self.superuser):
            response = self.client.get(
                self.get_admin_url(self.versionable.version_model_proxy, "delete", 1)
            )
        self.assertEqual(response.status_code, 403)


class GrouperFormViewTestCase(CMSTestCase):
    def setUp(self):
        self.versionable = PollsCMSConfig.versioning[0]

    def test_grouper_view_requires_staff_permissions(self):
        with self.login_user_context(self.get_staff_user_with_no_permissions()):
            response = self.client.get(
                self.get_admin_url(self.versionable.version_model_proxy, "grouper")
            )
        self.assertEqual(response.status_code, 200)

    def test_grouper_view_requires_staff_permissions_(self):
        url = self.get_admin_url(self.versionable.version_model_proxy, "grouper")
        with self.login_user_context(self.get_standard_user()):
            response = self.client.get(url)

        self.assertRedirects(response, admin_reverse("login") + "?next=" + url)


class ArchiveViewTestCase(BaseStateTestCase):
    def setUp(self):
        self.versionable = PollsCMSConfig.versioning[0]

    def test_archive_view_sets_modified_time(self):
        poll_version = factories.PollVersionFactory(state=constants.DRAFT)
        url = self.get_admin_url(
            self.versionable.version_model_proxy, "archive", poll_version.pk
        )
        user = self.get_staff_user_with_no_permissions()
        with freeze_time("2999-01-11 00:00:00", tz_offset=0), self.login_user_context(
            user
        ):
            self.client.post(url)

        # Refresh object after update
        poll_version.refresh_from_db(fields=["modified"])
        # check modified time is updated as freeze time
        self.assertEqual(
            poll_version.modified,
            datetime.datetime(2999, 1, 11, 00, 00, 00, tzinfo=utc),
        )

    def test_archive_view_doesnt_allow_user_without_staff_permissions(self):
        poll_version = factories.PollVersionFactory(state=constants.DRAFT)
        url = self.get_admin_url(
            self.versionable.version_model_proxy, "archive", poll_version.pk
        )
        with self.login_user_context(self.get_standard_user()):
            response = self.client.post(url)

        self.assertRedirects(response, admin_reverse("login") + "?next=" + url)
        # status hasn't changed
        poll_version_ = Version.objects.get(pk=poll_version.pk)
        self.assertEqual(poll_version_.state, constants.DRAFT)
        # no status change has been tracked
        self.assertEqual(StateTracking.objects.all().count(), 0)

    @freeze_time(None)
    @patch("django.contrib.admin.ModelAdmin.message_user")
    def test_archive_view_sets_state_and_redirects(self, mocked_messages):
        poll_version = factories.PollVersionFactory(state=constants.DRAFT)
        url = self.get_admin_url(
            self.versionable.version_model_proxy, "archive", poll_version.pk
        )
        user = self.get_staff_user_with_no_permissions()

        with self.login_user_context(user):
            response = self.client.post(url)

        # State updated
        poll_version_ = Version.objects.get(pk=poll_version.pk)
        self.assertEqual(poll_version_.state, constants.ARCHIVED)
        # State change tracked
        tracking = StateTracking.objects.get()
        self.assertEqual(tracking.version, poll_version_)
        self.assertEqual(tracking.date, now())
        self.assertEqual(tracking.old_state, constants.DRAFT)
        self.assertEqual(tracking.new_state, constants.ARCHIVED)
        self.assertEqual(tracking.user, user)
        # Message displayed
        self.assertEqual(mocked_messages.call_count, 1)
        self.assertEqual(mocked_messages.call_args[0][1], "Version archived")
        # Redirect happened
        self.assertRedirectsToVersionList(response, poll_version)

    @patch("django.contrib.messages.add_message")
    def test_archive_view_cannot_be_accessed_for_archived_version(
        self, mocked_messages
    ):
        poll_version = factories.PollVersionFactory(state=constants.ARCHIVED)
        url = self.get_admin_url(
            self.versionable.version_model_proxy, "archive", poll_version.pk
        )

        with self.login_user_context(self.get_staff_user_with_no_permissions()):
            response = self.client.post(url)

        self.assertRedirectsToVersionList(response, poll_version)

        self.assertEqual(mocked_messages.call_count, 1)
        self.assertEqual(mocked_messages.call_args[0][1], messages.ERROR)
        self.assertEqual(mocked_messages.call_args[0][2], "Version cannot be archived")

        # status hasn't changed
        poll_version_ = Version.objects.get(pk=poll_version.pk)
        self.assertEqual(poll_version_.state, constants.ARCHIVED)
        # no status change has been tracked
        self.assertEqual(StateTracking.objects.all().count(), 0)

    @patch("django.contrib.messages.add_message")
    def test_archive_view_cannot_be_accessed_for_published_version(
        self, mocked_messages
    ):
        poll_version = factories.PollVersionFactory(state=constants.PUBLISHED)
        url = self.get_admin_url(
            self.versionable.version_model_proxy, "archive", poll_version.pk
        )

        with self.login_user_context(self.get_staff_user_with_no_permissions()):
            response = self.client.post(url)

        self.assertRedirectsToVersionList(response, poll_version)

        self.assertEqual(mocked_messages.call_count, 1)
        self.assertEqual(mocked_messages.call_args[0][1], messages.ERROR)
        self.assertEqual(mocked_messages.call_args[0][2], "Version cannot be archived")

        # status hasn't changed
        poll_version_ = Version.objects.get(pk=poll_version.pk)
        self.assertEqual(poll_version_.state, constants.PUBLISHED)
        # no status change has been tracked
        self.assertEqual(StateTracking.objects.all().count(), 0)

    @patch("django.contrib.messages.add_message")
    def test_archive_view_cannot_be_accessed_for_unpublished_version(
        self, mocked_messages
    ):
        poll_version = factories.PollVersionFactory(state=constants.UNPUBLISHED)
        url = self.get_admin_url(
            self.versionable.version_model_proxy, "archive", poll_version.pk
        )

        with self.login_user_context(self.get_staff_user_with_no_permissions()):
            response = self.client.post(url)

        self.assertRedirectsToVersionList(response, poll_version)

        self.assertEqual(mocked_messages.call_count, 1)
        self.assertEqual(mocked_messages.call_args[0][1], messages.ERROR)
        self.assertEqual(mocked_messages.call_args[0][2], "Version cannot be archived")

        # status hasn't changed
        poll_version_ = Version.objects.get(pk=poll_version.pk)
        self.assertEqual(poll_version_.state, constants.UNPUBLISHED)
        # no status change has been tracked
        self.assertEqual(StateTracking.objects.all().count(), 0)

    @patch("django.contrib.messages.add_message")
    def test_archive_view_redirects_when_nonexistent_version(self, mocked_messages):
        url = self.get_admin_url(self.versionable.version_model_proxy, "archive", 89)

        with self.login_user_context(self.get_staff_user_with_no_permissions()):
            response = self.client.post(url)

        self.assertRedirects(response, "/en/admin/", target_status_code=302)
        self.assertEqual(mocked_messages.call_count, 1)
        self.assertEqual(mocked_messages.call_args[0][1], 30)  # warning level
        self.assertEqual(
            mocked_messages.call_args[0][2],
            'poll content version with ID "89" doesn\'t exist. Perhaps it was deleted?',
        )

    def test_archive_view_can_be_accessed_by_get_request(self):
        poll_version = factories.PollVersionFactory(state=constants.DRAFT)
        url = self.get_admin_url(
            self.versionable.version_model_proxy, "archive", poll_version.pk
        )

        with self.login_user_context(self.get_staff_user_with_no_permissions()):
            response = self.client.get(url)

        self.assertEqual(response.status_code, 200)
        self.assertEqual(response.request["REQUEST_METHOD"], "GET")
        poll_version_ = Version.objects.get(pk=poll_version.pk)
        self.assertEqual(poll_version_.state, constants.DRAFT)
        # no status change has been tracked
        self.assertEqual(StateTracking.objects.all().count(), 0)


class PublishViewTestCase(BaseStateTestCase):
    def setUp(self):
        self.versionable = PollsCMSConfig.versioning[0]

    def test_publish_view_doesnt_allow_user_without_staff_permissions(self):
        poll_version = factories.PollVersionFactory(state=constants.DRAFT)
        url = self.get_admin_url(
            self.versionable.version_model_proxy, "publish", poll_version.pk
        )
        with self.login_user_context(self.get_standard_user()):
            response = self.client.post(url)

        self.assertRedirects(response, admin_reverse("login") + "?next=" + url)
        # status hasn't changed
        poll_version_ = Version.objects.get(pk=poll_version.pk)
        self.assertEqual(poll_version_.state, constants.DRAFT)
        # no status change has been tracked
        self.assertEqual(StateTracking.objects.all().count(), 0)

    @freeze_time(None)
    @patch("django.contrib.admin.ModelAdmin.message_user")
    def test_publish_view_sets_state_and_redirects(self, mocked_messages):
        poll_version = factories.PollVersionFactory(state=constants.DRAFT)
        url = self.get_admin_url(
            self.versionable.version_model_proxy, "publish", poll_version.pk
        )
        user = self.get_staff_user_with_no_permissions()

        with self.login_user_context(user):
            response = self.client.post(url)

        # State updated
        poll_version_ = Version.objects.get(pk=poll_version.pk)
        self.assertEqual(poll_version_.state, constants.PUBLISHED)
        # State change tracked
        tracking = StateTracking.objects.get()
        self.assertEqual(tracking.version, poll_version_)
        self.assertEqual(tracking.date, now())
        self.assertEqual(tracking.old_state, constants.DRAFT)
        self.assertEqual(tracking.new_state, constants.PUBLISHED)
        self.assertEqual(tracking.user, user)
        # Message displayed
        self.assertEqual(mocked_messages.call_count, 1)
        self.assertEqual(mocked_messages.call_args[0][1], "Version published")
        # Redirect happened
        self.assertRedirectsToVersionList(response, poll_version)

    def test_published_view_sets_modified_time(self):
        poll_version = factories.PollVersionFactory(state=constants.DRAFT)
        url = self.get_admin_url(
            self.versionable.version_model_proxy, "publish", poll_version.pk
        )
        user = self.get_staff_user_with_no_permissions()
        with freeze_time("2999-01-11 00:00:00", tz_offset=0), self.login_user_context(
            user
        ):
            self.client.post(url)

        # Refresh object after update
        poll_version.refresh_from_db(fields=["modified"])
        # check modified time is updated as freeze time
        self.assertEqual(
            poll_version.modified,
            datetime.datetime(2999, 1, 11, 00, 00, 00, tzinfo=utc),
        )

    @patch("django.contrib.messages.add_message")
    def test_publish_view_cannot_be_accessed_for_archived_version(
        self, mocked_messages
    ):
        poll_version = factories.PollVersionFactory(state=constants.ARCHIVED)
        url = self.get_admin_url(
            self.versionable.version_model_proxy, "publish", poll_version.pk
        )

        with self.login_user_context(self.get_staff_user_with_no_permissions()):
            response = self.client.post(url)

        self.assertRedirectsToVersionList(response, poll_version)

        self.assertEqual(mocked_messages.call_count, 1)
        self.assertEqual(mocked_messages.call_args[0][1], messages.ERROR)
        self.assertEqual(mocked_messages.call_args[0][2], "Version cannot be published")

        # status hasn't changed
        poll_version_ = Version.objects.get(pk=poll_version.pk)
        self.assertEqual(poll_version_.state, constants.ARCHIVED)
        # no status change has been tracked
        self.assertEqual(StateTracking.objects.all().count(), 0)

    @patch("django.contrib.messages.add_message")
    def test_publish_view_cannot_be_accessed_for_published_version(
        self, mocked_messages
    ):
        poll_version = factories.PollVersionFactory(state=constants.PUBLISHED)
        url = self.get_admin_url(
            self.versionable.version_model_proxy, "publish", poll_version.pk
        )

        with self.login_user_context(self.get_staff_user_with_no_permissions()):
            response = self.client.post(url)

        self.assertRedirectsToVersionList(response, poll_version)

        self.assertEqual(mocked_messages.call_count, 1)
        self.assertEqual(mocked_messages.call_args[0][1], messages.ERROR)
        self.assertEqual(mocked_messages.call_args[0][2], "Version cannot be published")

        # status hasn't changed
        poll_version_ = Version.objects.get(pk=poll_version.pk)
        self.assertEqual(poll_version_.state, constants.PUBLISHED)
        # no status change has been tracked
        self.assertEqual(StateTracking.objects.all().count(), 0)

    @patch("django.contrib.messages.add_message")
    def test_publish_view_cannot_be_accessed_for_unpublished_version(
        self, mocked_messages
    ):
        poll_version = factories.PollVersionFactory(state=constants.UNPUBLISHED)
        url = self.get_admin_url(
            self.versionable.version_model_proxy, "publish", poll_version.pk
        )

        with self.login_user_context(self.get_staff_user_with_no_permissions()):
            response = self.client.post(url)

        self.assertRedirectsToVersionList(response, poll_version)

        self.assertEqual(mocked_messages.call_count, 1)
        self.assertEqual(mocked_messages.call_args[0][1], messages.ERROR)
        self.assertEqual(mocked_messages.call_args[0][2], "Version cannot be published")

        # status hasn't changed
        poll_version_ = Version.objects.get(pk=poll_version.pk)
        self.assertEqual(poll_version_.state, constants.UNPUBLISHED)
        # no status change has been tracked
        self.assertEqual(StateTracking.objects.all().count(), 0)

    @patch("django.contrib.messages.add_message")
    def test_publish_view_redirects_when_nonexistent_version(self, mocked_messages):
        url = self.get_admin_url(self.versionable.version_model_proxy, "publish", 89)

        with self.login_user_context(self.get_staff_user_with_no_permissions()):
            response = self.client.post(url)

        self.assertRedirects(response, "/en/admin/", target_status_code=302)
        self.assertEqual(mocked_messages.call_count, 1)
        self.assertEqual(mocked_messages.call_args[0][1], 30)  # warning level
        self.assertEqual(
            mocked_messages.call_args[0][2],
            'poll content version with ID "89" doesn\'t exist. Perhaps it was deleted?',
        )

    def test_publish_view_cant_be_accessed_by_get_request(self):
        poll_version = factories.PollVersionFactory(state=constants.DRAFT)
        url = self.get_admin_url(
            self.versionable.version_model_proxy, "publish", poll_version.pk
        )

        with self.login_user_context(self.get_staff_user_with_no_permissions()):
            response = self.client.get(url)

        self.assertEqual(response.status_code, 405)
        self.assertEqual(response._headers.get("allow"), ("Allow", "POST"))
        # status hasn't changed
        poll_version_ = Version.objects.get(pk=poll_version.pk)
        self.assertEqual(poll_version_.state, constants.DRAFT)
        # no status change has been tracked
        self.assertEqual(StateTracking.objects.all().count(), 0)


class UnpublishViewTestCase(BaseStateTestCase):
    def setUp(self):
        self.versionable = PollsCMSConfig.versioning[0]

    def test_unpublish_view_doesnt_allow_user_without_staff_permissions(self):
        poll_version = factories.PollVersionFactory(state=constants.PUBLISHED)
        url = self.get_admin_url(
            self.versionable.version_model_proxy, "unpublish", poll_version.pk
        )
        with self.login_user_context(self.get_standard_user()):
            response = self.client.post(url)

        self.assertRedirects(response, admin_reverse("login") + "?next=" + url)
        # status hasn't changed
        poll_version_ = Version.objects.get(pk=poll_version.pk)
        self.assertEqual(poll_version_.state, constants.PUBLISHED)
        # no status change has been tracked
        self.assertEqual(StateTracking.objects.all().count(), 0)

    @freeze_time(None)
    @patch("django.contrib.admin.ModelAdmin.message_user")
    def test_unpublish_view_sets_state_and_redirects(self, mocked_messages):
        poll_version = factories.PollVersionFactory(state=constants.PUBLISHED)
        url = self.get_admin_url(
            self.versionable.version_model_proxy, "unpublish", poll_version.pk
        )
        user = self.get_staff_user_with_no_permissions()

        with self.login_user_context(user):
            response = self.client.post(url)

        # State updated
        poll_version_ = Version.objects.get(pk=poll_version.pk)
        self.assertEqual(poll_version_.state, constants.UNPUBLISHED)
        # State change tracked
        tracking = StateTracking.objects.get()
        self.assertEqual(tracking.version, poll_version_)
        self.assertEqual(tracking.date, now())
        self.assertEqual(tracking.old_state, constants.PUBLISHED)
        self.assertEqual(tracking.new_state, constants.UNPUBLISHED)
        self.assertEqual(tracking.user, user)
        # Message displayed
        self.assertEqual(mocked_messages.call_count, 1)
        self.assertEqual(mocked_messages.call_args[0][1], "Version unpublished")
        # Redirect happened
        self.assertRedirectsToVersionList(response, poll_version)

    def test_unpublish_view_sets_modified_time(self):
        poll_version = factories.PollVersionFactory(state=constants.PUBLISHED)
        url = self.get_admin_url(
            self.versionable.version_model_proxy, "unpublish", poll_version.pk
        )
        user = self.get_staff_user_with_no_permissions()
        with freeze_time("2999-01-11 00:00:00", tz_offset=0), self.login_user_context(
            user
        ):
            self.client.post(url)

        # Refresh object after update
        poll_version.refresh_from_db(fields=["modified"])
        # check modified time is updated as freeze time
        self.assertEqual(
            poll_version.modified,
            datetime.datetime(2999, 1, 11, 00, 00, 00, tzinfo=utc),
        )

    @patch("django.contrib.messages.add_message")
    def test_unpublish_view_cannot_be_accessed_for_archived_version(
        self, mocked_messages
    ):
        poll_version = factories.PollVersionFactory(state=constants.ARCHIVED)
        url = self.get_admin_url(
            self.versionable.version_model_proxy, "unpublish", poll_version.pk
        )

        with self.login_user_context(self.get_staff_user_with_no_permissions()):
            response = self.client.post(url)

        self.assertRedirectsToVersionList(response, poll_version)

        self.assertEqual(mocked_messages.call_count, 1)
        self.assertEqual(mocked_messages.call_args[0][1], messages.ERROR)
        self.assertEqual(
            mocked_messages.call_args[0][2], "Version cannot be unpublished"
        )

        # status hasn't changed
        poll_version_ = Version.objects.get(pk=poll_version.pk)
        self.assertEqual(poll_version_.state, constants.ARCHIVED)
        # no status change has been tracked
        self.assertEqual(StateTracking.objects.all().count(), 0)

    @patch("django.contrib.messages.add_message")
    def test_unpublish_view_cannot_be_accessed_for_unpublished_version(
        self, mocked_messages
    ):
        poll_version = factories.PollVersionFactory(state=constants.UNPUBLISHED)
        url = self.get_admin_url(
            self.versionable.version_model_proxy, "unpublish", poll_version.pk
        )

        with self.login_user_context(self.get_staff_user_with_no_permissions()):
            response = self.client.post(url)

        self.assertRedirectsToVersionList(response, poll_version)

        self.assertEqual(mocked_messages.call_count, 1)
        self.assertEqual(mocked_messages.call_args[0][1], messages.ERROR)
        self.assertEqual(
            mocked_messages.call_args[0][2], "Version cannot be unpublished"
        )

        # no status change has been tracked
        self.assertEqual(StateTracking.objects.all().count(), 0)

    @patch("django.contrib.messages.add_message")
    def test_unpublish_view_cannot_be_accessed_for_draft_version(self, mocked_messages):
        poll_version = factories.PollVersionFactory(state=constants.DRAFT)
        url = self.get_admin_url(
            self.versionable.version_model_proxy, "unpublish", poll_version.pk
        )

        with self.login_user_context(self.get_staff_user_with_no_permissions()):
            response = self.client.post(url)

        self.assertRedirectsToVersionList(response, poll_version)

        self.assertEqual(mocked_messages.call_count, 1)
        self.assertEqual(mocked_messages.call_args[0][1], messages.ERROR)
        self.assertEqual(
            mocked_messages.call_args[0][2], "Version cannot be unpublished"
        )

        # status hasn't changed
        poll_version_ = Version.objects.get(pk=poll_version.pk)
        self.assertEqual(poll_version_.state, constants.DRAFT)
        # no status change has been tracked
        self.assertEqual(StateTracking.objects.all().count(), 0)

    @patch("django.contrib.messages.add_message")
    def test_unpublish_view_redirects_when_nonexistent_version(self, mocked_messages):
        url = self.get_admin_url(self.versionable.version_model_proxy, "unpublish", 89)

        with self.login_user_context(self.get_staff_user_with_no_permissions()):
            response = self.client.post(url)

        self.assertRedirects(response, "/en/admin/", target_status_code=302)
        self.assertEqual(mocked_messages.call_count, 1)
        self.assertEqual(mocked_messages.call_args[0][1], 30)  # warning level
        self.assertEqual(
            mocked_messages.call_args[0][2],
            'poll content version with ID "89" doesn\'t exist. Perhaps it was deleted?',
        )

    def test_unpublish_view_can_be_accessed_by_get_request(self):
        poll_version = factories.PollVersionFactory(state=constants.PUBLISHED)
        url = self.get_admin_url(
            self.versionable.version_model_proxy, "unpublish", poll_version.pk
        )

        with self.login_user_context(self.get_staff_user_with_no_permissions()):
            response = self.client.get(url)

        self.assertEqual(response.status_code, 200)
        self.assertEqual(response.request["REQUEST_METHOD"], "GET")
        # status hasn't changed
        poll_version_ = Version.objects.get(pk=poll_version.pk)
        self.assertEqual(poll_version_.state, constants.PUBLISHED)
        # no status change has been tracked
        self.assertEqual(StateTracking.objects.all().count(), 0)

    def test_unpublish_view_uses_setting_to_populate_context(self):
        poll_version = factories.PollVersionFactory(state=constants.PUBLISHED)
        url = self.get_admin_url(
            self.versionable.version_model_proxy, "unpublish", poll_version.pk
        )

        def unpublish_context1(request, version, *args, **kwargs):
            return "Don't unpublish cats. Seriously."

        def unpublish_context2(request, version, *args, **kwargs):
            return "Unpublish the mice instead."

        def publish_context(request, version, *args, **kwargs):
            return (
                "Publish cat pictures only. People aren't interested in anything else."
            )

        versioning_ext = apps.get_app_config("djangocms_versioning").cms_extension
        extra_context_setting = {
            "unpublish": OrderedDict(
                [("cats", unpublish_context1), ("mice", unpublish_context2)]
            ),
            "publish": OrderedDict([("cat_pictures", publish_context)]),
        }

        with patch.object(versioning_ext, "add_to_context", extra_context_setting):
            with self.login_user_context(self.get_staff_user_with_no_permissions()):
                response = self.client.get(url)

        self.assertEqual(response.status_code, 200)
        self.assertIn("extra_context", response.context.keys())
        expected = OrderedDict(
            [
                ("cats", "Don't unpublish cats. Seriously."),
                ("mice", "Unpublish the mice instead."),
            ]
        )
        self.assertDictEqual(response.context["extra_context"], expected)
        self.assertIn("Don&#39;t unpublish cats. Seriously.", str(response.content))
        self.assertIn("Unpublish the mice instead.", str(response.content))
        self.assertNotIn("Publish cat pictures only.", str(response.content))

    def test_unpublish_view_doesnt_throw_exception_if_no_app_registered_extra_unpublish_context(
        self
    ):
        poll_version = factories.PollVersionFactory(state=constants.PUBLISHED)
        url = self.get_admin_url(
            self.versionable.version_model_proxy, "unpublish", poll_version.pk
        )
        versioning_ext = apps.get_app_config("djangocms_versioning").cms_extension

        with patch.object(versioning_ext, "add_to_context", {}):
            with self.login_user_context(self.get_staff_user_with_no_permissions()):
                response = self.client.get(url)

        self.assertEqual(response.status_code, 200)


class RevertViewTestCase(BaseStateTestCase):
    def setUp(self):
        self.versionable = PollsCMSConfig.versioning[0]

    def test_revert_view_sets_modified_time(self):
        poll_version = factories.PollVersionFactory(state=constants.ARCHIVED)
        url = self.get_admin_url(
            self.versionable.version_model_proxy, "revert", poll_version.pk
        )
        user = self.get_staff_user_with_no_permissions()
        with freeze_time("2999-01-11 00:00:00", tz_offset=0), self.login_user_context(
            user
        ):
            self.client.post(url)

        # get the new reverted draft object
        poll_version_ = Version.objects.filter(state=constants.DRAFT).first()
        # check modified time is updated as freeze time
        self.assertEqual(
            poll_version_.modified,
            datetime.datetime(2999, 1, 11, 00, 00, 00, tzinfo=utc),
        )


class EditRedirectTestCase(BaseStateTestCase):
    def setUp(self):
        self.versionable = PollsCMSConfig.versioning[0]
        self.superuser = self.get_superuser()

    def test_edit_redirect_view_doesnt_allow_user_without_staff_permissions(self):
        poll_version = factories.PollVersionFactory(state=constants.PUBLISHED)
        url = self.get_admin_url(
            self.versionable.version_model_proxy, "edit_redirect", poll_version.pk
        )
        with self.login_user_context(self.get_standard_user()):
            response = self.client.post(url)

        self.assertRedirects(response, admin_reverse("login") + "?next=" + url)
        # no draft was created
        self.assertFalse(Version.objects.filter(state=constants.DRAFT).exists())

    @freeze_time(None)
    def test_edit_redirect_view_creates_draft_and_redirects(self):
        """If the version is published then create a draft and redirect
        to editing it.
        """
        published = factories.PollVersionFactory(state=constants.PUBLISHED)
        url = self.get_admin_url(
            self.versionable.version_model_proxy, "edit_redirect", published.pk
        )
        user = self.get_staff_user_with_no_permissions()

        with self.login_user_context(user):
            response = self.client.post(url)

        # Draft created
        draft = Version.objects.get(state=constants.DRAFT)
        self.assertEqual(draft.content.poll, published.content.poll)
        self.assertEqual(draft.created_by, user)
        self.assertEqual(draft.created, now())
        # Content copied
        self.assertNotEqual(draft.content.pk, published.content.pk)
        self.assertEqual(draft.content.text, published.content.text)
        self.assertEqual(draft.content.language, published.content.language)
        # Redirect happened
        redirect_url = self.get_admin_url(PollContent, "change", draft.content.pk)
        self.assertRedirects(response, redirect_url, target_status_code=302)

    def test_edit_redirect_view_doesnt_create_draft_if_draft_exists(self):
        """If the version is published, but there is a newer version
        that is a draft then redirect to editing the draft, don't create.
        """
        draft = factories.PollVersionFactory(state=constants.DRAFT)
        url = self.get_admin_url(
            self.versionable.version_model_proxy, "edit_redirect", draft.pk
        )
        user = self.get_staff_user_with_no_permissions()

        with self.login_user_context(user):
            response = self.client.post(url)

        # No drafts created
        self.assertFalse(Version.objects.exclude(pk=draft.pk).exists())
        # Redirect happened
        redirect_url = self.get_admin_url(PollContent, "change", draft.content.pk)
        self.assertRedirects(response, redirect_url, target_status_code=302)

    def test_edit_redirect_view_url_uses_content_id_not_version_id(self):
        """Regression test for a bug. Make sure than when we generate
        the redirect url for the content change page, we use the id
        of the content record, not the id of the version record.
        """
        # All versions are stored in the version table so increase the
        # id of version id sequence by creating a blogpost version
        factories.BlogPostVersionFactory()
        # Now create a poll version - the poll content and version id
        # will be different.
        draft = factories.PollVersionFactory(state=constants.DRAFT)
        url = self.get_admin_url(
            self.versionable.version_model_proxy, "edit_redirect", draft.pk
        )
        user = self.get_staff_user_with_no_permissions()

        with self.login_user_context(user):
            response = self.client.post(url)

        # Redirect happened
        redirect_url = self.get_admin_url(PollContent, "change", draft.content.pk)
        self.assertRedirects(response, redirect_url, target_status_code=302)

    @patch("django.contrib.messages.add_message")
    def test_edit_redirect_view_cannot_be_accessed_for_archived_version(
        self, mocked_messages
    ):
        poll_version = factories.PollVersionFactory(state=constants.ARCHIVED)
        url = self.get_admin_url(
            self.versionable.version_model_proxy, "edit_redirect", poll_version.pk
        )

        with self.login_user_context(self.get_staff_user_with_no_permissions()):
            response = self.client.post(url)

        self.assertRedirectsToVersionList(response, poll_version)

        self.assertEqual(mocked_messages.call_count, 1)
        self.assertEqual(mocked_messages.call_args[0][1], messages.ERROR)
        self.assertEqual(
            mocked_messages.call_args[0][2],
            "Version is not in draft or published state",
        )

        # no draft was created
        self.assertFalse(Version.objects.filter(state=constants.DRAFT).exists())

    @patch("django.contrib.messages.add_message")
    def test_edit_redirect_view_cannot_be_accessed_for_unpublished_version(
        self, mocked_messages
    ):
        poll_version = factories.PollVersionFactory(state=constants.UNPUBLISHED)
        url = self.get_admin_url(
            self.versionable.version_model_proxy, "edit_redirect", poll_version.pk
        )

        with self.login_user_context(self.get_staff_user_with_no_permissions()):
            response = self.client.post(url)

        self.assertRedirectsToVersionList(response, poll_version)

        self.assertEqual(mocked_messages.call_count, 1)
        self.assertEqual(mocked_messages.call_args[0][1], messages.ERROR)
        self.assertEqual(
            mocked_messages.call_args[0][2],
            "Version is not in draft or published state",
        )

        # no draft was created
        self.assertFalse(Version.objects.filter(state=constants.DRAFT).exists())

    def test_edit_redirect_view_redirects_to_draft_for_published_version_when_draft_exists(
        self
    ):
        published = factories.PollVersionFactory(
            state=constants.PUBLISHED, content__language="en"
        )
        draft = factories.PollVersionFactory(
            state=constants.DRAFT,
            content__poll=published.content.poll,
            content__language="en",
        )
        url = self.get_admin_url(
            self.versionable.version_model_proxy, "edit_redirect", published.pk
        )

        with self.login_user_context(self.get_staff_user_with_no_permissions()):
            response = self.client.post(url)

        # redirect happened
        redirect_url = self.get_admin_url(PollContent, "change", draft.content.pk)
        self.assertRedirects(response, redirect_url, target_status_code=302)
        # no draft was created
        self.assertFalse(
            Version.objects.exclude(pk=draft.pk).filter(state=constants.DRAFT).exists()
        )

    def test_edit_redirect_view_editable_object_endpoint(self):
        """
        An editable object should use the correct cms editable endpoint dependant on the
        contents language.

        It is important to use the correct language on the endpoint because any plugins will be
        added by the cms in that language.
        """
        versionable_pagecontent = VersioningCMSConfig.versioning[0]
        # A content object with a default language, be sure to use the languages endpoint
        en_pagecontent = factories.PageVersionFactory(content__language="en")
        en_url = self.get_admin_url(
            versionable_pagecontent.version_model_proxy, "edit_redirect", en_pagecontent.pk
        )
        en_target_url = get_object_edit_url(en_pagecontent.content, language="en")
        # Another content object with a different language, be sure to use the objects language endpoint
        it_pagecontent = factories.PageVersionFactory(content__language="it")
        it_url = self.get_admin_url(
            versionable_pagecontent.version_model_proxy, "edit_redirect", it_pagecontent.pk
        )
        it_target_url = get_object_edit_url(it_pagecontent.content, language="it")

        with self.login_user_context(self.superuser):
            en_response = self.client.post(en_url)
            it_response = self.client.post(it_url)

        self.assertRedirects(en_response, en_target_url, target_status_code=302)
        self.assertRedirects(it_response, it_target_url, target_status_code=302)

    def test_edit_redirect_view_non_editable_object_endpoint(self):
        """
        A non editable object should use the correct internally generated endpoint
        """
        poll_version = factories.PollVersionFactory()
        url = self.get_admin_url(
            self.versionable.version_model_proxy, "edit_redirect", poll_version.pk
        )
        target_url = self.get_admin_url(PollContent, "change", poll_version.content.pk)

        with self.login_user_context(self.superuser):
            response = self.client.post(url)

        self.assertRedirects(response, target_url, target_status_code=302)

    @patch("django.contrib.messages.add_message")
    def test_edit_redirect_view_handles_nonexistent_version(self, mocked_messages):
        url = self.get_admin_url(
            self.versionable.version_model_proxy, "edit_redirect", 89
        )

        with self.login_user_context(self.get_staff_user_with_no_permissions()):
            response = self.client.post(url)

        self.assertEqual(response.status_code, 404)
        # no draft was created
        self.assertFalse(Version.objects.filter(state=constants.DRAFT).exists())

    def test_edit_redirect_view_cant_be_accessed_by_get_request(self):
        poll_version = factories.PollVersionFactory(state=constants.PUBLISHED)
        url = self.get_admin_url(
            self.versionable.version_model_proxy, "edit_redirect", poll_version.pk
        )

        with self.login_user_context(self.get_staff_user_with_no_permissions()):
            response = self.client.get(url)

        self.assertEqual(response.status_code, 405)
        self.assertEqual(response._headers.get("allow"), ("Allow", "POST"))
        # no draft was created
        self.assertFalse(Version.objects.filter(state=constants.DRAFT).exists())


class CompareViewTestCase(CMSTestCase):
    def setUp(self):
        self.versionable = PollsCMSConfig.versioning[0]
        self.disable_toolbar_params = {
            get_cms_setting("CMS_TOOLBAR_URL__DISABLE"): "1",
            get_cms_setting("CMS_TOOLBAR_URL__PERSIST"): "0",
        }

    def test_compare_view_doesnt_allow_user_without_staff_permissions(self):
        version = factories.PollVersionFactory()
        url = self.get_admin_url(
<<<<<<< HEAD
            self.versionable.version_model_proxy, 'compare')
        url += '?left=%d' % version.pk
        with self.login_user_context(self.get_standard_user()):
            response = self.client.get(url)

        parsed = urlparse(response.url)
        self.assertEqual(response.status_code, 302)
        self.assertEqual(parsed.path, admin_reverse('login'))
=======
            self.versionable.version_model_proxy, "compare", version.pk
        )
        with self.login_user_context(self.get_standard_user()):
            response = self.client.get(url)

        self.assertRedirects(response, admin_reverse("login") + "?next=" + url)
>>>>>>> 1c2ef9e4

    def test_compare_view_has_version_data_in_context_when_no_get_param(self):
        """When the url for the compare view has no additional params
        version 2 can't be in the context (since we don't know what it
        is yet). So checking we have version 1 and a list of versions
        for the dropdown in context.
        """
        poll = factories.PollFactory()
        versions = factories.PollVersionFactory.create_batch(
<<<<<<< HEAD
            2, content__poll=poll, content__language='en')
        factories.PollVersionFactory()  # different grouper
        url = self.get_admin_url(
            self.versionable.version_model_proxy, 'compare')
        url += '?left=%d' % versions[0].pk
=======
            2, content__poll=poll, content__language="en"
        )
        factories.PollVersionFactory(
            content__poll=poll, content__language="fr"
        )  # Same grouper different language
        factories.PollVersionFactory(
            content__language="fr"
        )  # different grouper and different language
        url = self.get_admin_url(
            self.versionable.version_model_proxy, "compare", versions[0].pk
        )
>>>>>>> 1c2ef9e4
        user = self.get_staff_user_with_no_permissions()

        with self.login_user_context(user):
            response = self.client.get(url)

        self.assertContains(response, "Version #{number} ({date})".format(
            number=versions[0].number, date=localize(localtime(versions[0].created))))

        context = response.context
<<<<<<< HEAD
        self.assertIn('left', context)
        self.assertEqual(context['left']['obj'], versions[0])
        v1_preview_url = reverse(
            'admin:cms_placeholder_render_object_preview',
            args=(versions[0].content_type_id, versions[0].object_id))
        parsed = urlparse(context['left']['url'])
=======
        self.assertIn("v1", context)
        self.assertEqual(context["v1"], versions[0])
        self.assertIn("v1_preview_url", context)
        v1_preview_url = reverse(
            "admin:cms_placeholder_render_object_preview",
            args=(versions[0].content_type_id, versions[0].object_id),
        )
        parsed = urlparse(context["v1_preview_url"])
>>>>>>> 1c2ef9e4
        self.assertEqual(parsed.path, v1_preview_url)
        self.assertEqual(
            {k: v[0] for k, v in parse_qs(parsed.query).items()},
            self.disable_toolbar_params,
        )
<<<<<<< HEAD
        self.assertNotIn('right', context)
        self.assertIn('versions', context)
        self.assertQuerysetEqual(
            context['versions'],
=======
        self.assertNotIn("v2", context)
        self.assertNotIn("v2_preview_url", context)
        self.assertIn("version_list", context)
        self.assertQuerysetEqual(
            context["version_list"],
>>>>>>> 1c2ef9e4
            [versions[0].pk, versions[1].pk],
            transform=lambda o: o.pk,
            ordered=False,
        )

    def test_compare_view_has_version_data_in_context_when_version2_in_get_param(self):
        """When the url for the compare view does have the compare_to
        GET param we should have all the same params in context as in
        the test above and also version 2.
        """
        poll = factories.PollFactory()
        versions = factories.PollVersionFactory.create_batch(
<<<<<<< HEAD
            3, content__poll=poll, content__language='en')
        factories.PollVersionFactory()  # different grouper
        url = self.get_admin_url(
            self.versionable.version_model_proxy, 'compare')
        url += '?left=%d&right=%d' % (versions[0].pk, versions[1].pk)
=======
            3, content__poll=poll, content__language="en"
        )
        factories.PollVersionFactory(
            content__poll=poll, content__language="fr"
        )  # Same grouper different language
        factories.PollVersionFactory(
            content__language="fr"
        )  # different grouper and different language
        url = self.get_admin_url(
            self.versionable.version_model_proxy, "compare", versions[0].pk
        )
        url += "?compare_to=%d" % versions[1].pk
>>>>>>> 1c2ef9e4
        user = self.get_staff_user_with_no_permissions()

        with self.login_user_context(user):
            response = self.client.get(url)

        self.assertContains(response, "Comparing Version #{}".format(versions[0].number))
        self.assertContains(response, "Version #{}".format(versions[0].number))
        self.assertContains(response, "Version #{}".format(versions[1].number))

        context = response.context
<<<<<<< HEAD
        self.assertIn('left', context)
        self.assertEqual(context['left']['obj'], versions[0])
        v1_preview_url = reverse(
            'admin:cms_placeholder_render_object_preview',
            args=(versions[0].content_type_id, versions[0].object_id))
        parsed = urlparse(context['left']['url'])
=======
        self.assertIn("v1", context)
        self.assertEqual(context["v1"], versions[0])
        self.assertIn("v1_preview_url", context)
        v1_preview_url = reverse(
            "admin:cms_placeholder_render_object_preview",
            args=(versions[0].content_type_id, versions[0].object_id),
        )
        parsed = urlparse(context["v1_preview_url"])
>>>>>>> 1c2ef9e4
        self.assertEqual(parsed.path, v1_preview_url)
        self.assertEqual(
            {k: v[0] for k, v in parse_qs(parsed.query).items()},
            self.disable_toolbar_params,
        )
<<<<<<< HEAD
        self.assertIn('right', context)
        self.assertEqual(context['right']['obj'], versions[1])
        v2_preview_url = reverse(
            'admin:cms_placeholder_render_object_preview',
            args=(versions[1].content_type_id, versions[1].object_id))
        parsed = urlparse(context['right']['url'])
=======
        self.assertIn("v2", context)
        self.assertEqual(context["v2"], versions[1])
        self.assertIn("v2_preview_url", context)
        v2_preview_url = reverse(
            "admin:cms_placeholder_render_object_preview",
            args=(versions[1].content_type_id, versions[1].object_id),
        )
        parsed = urlparse(context["v2_preview_url"])
>>>>>>> 1c2ef9e4
        self.assertEqual(parsed.path, v2_preview_url)
        self.assertEqual(
            {k: v[0] for k, v in parse_qs(parsed.query).items()},
            self.disable_toolbar_params,
        )
<<<<<<< HEAD
        self.assertIn('versions', context)
        self.assertQuerysetEqual(
            context['versions'],
=======
        self.assertIn("version_list", context)
        self.assertQuerysetEqual(
            context["version_list"],
>>>>>>> 1c2ef9e4
            [versions[0].pk, versions[1].pk, versions[2].pk],
            transform=lambda o: o.pk,
            ordered=False,
        )

<<<<<<< HEAD
    def test_edit_compare_view_handles_no_correct_object_provided(self):
        url = self.get_admin_url(self.versionable.version_model_proxy, 'compare')

        with self.login_user_context(self.get_staff_user_with_no_permissions()):
            response = self.client.post(url)

        self.assertEqual(response.status_code, 404)

    @patch('django.contrib.messages.add_message')
    def test_edit_compare_view_handles_nonexistent_v1(self, mocked_messages):
        url = self.get_admin_url(
            self.versionable.version_model_proxy, 'compare')
        url += '?left=89'
=======
    @patch("django.contrib.messages.add_message")
    def test_edit_compare_view_handles_nonexistent_v1(self, mocked_messages):
        url = self.get_admin_url(self.versionable.version_model_proxy, "compare", 89)
>>>>>>> 1c2ef9e4

        with self.login_user_context(self.get_staff_user_with_no_permissions()):
            response = self.client.post(url)

        self.assertRedirects(response, "/en/admin/", target_status_code=302)
        self.assertEqual(mocked_messages.call_count, 1)
        self.assertEqual(mocked_messages.call_args[0][1], 30)  # warning level
        self.assertEqual(
            mocked_messages.call_args[0][2],
            'poll content version with ID "89" doesn\'t exist. Perhaps it was deleted?',
        )

    @patch("django.contrib.messages.add_message")
    def test_edit_compare_view_handles_nonexistent_v2(self, mocked_messages):
        version = factories.PollVersionFactory()
        url = self.get_admin_url(
<<<<<<< HEAD
            self.versionable.version_model_proxy, 'compare')
        url += '?left=' + str(version.pk) + '&right=134'
=======
            self.versionable.version_model_proxy, "compare", version.pk
        )
        url += "?compare_to=134"
>>>>>>> 1c2ef9e4

        with self.login_user_context(self.get_staff_user_with_no_permissions()):
            response = self.client.post(url)

        self.assertRedirects(response, "/en/admin/", target_status_code=302)
        self.assertEqual(mocked_messages.call_count, 1)
        self.assertEqual(mocked_messages.call_args[0][1], 30)  # warning level
        self.assertEqual(
            mocked_messages.call_args[0][2],
            'poll content version with ID "134" doesn\'t exist. Perhaps it was deleted?',
        )


class VersionChangeListViewTestCase(CMSTestCase):
    def setUp(self):
        self.superuser = self.get_superuser()
        self.versionable = PollsCMSConfig.versioning[0]

    def test_no_querystring_shows_form(self):
        """Test that going to a changelist with no data in querystring
        shows a form to select a grouper.
        """
        pv = factories.PollVersionFactory()

        with self.login_user_context(self.superuser):
            response = self.client.get(
                self.get_admin_url(self.versionable.version_model_proxy, "changelist"),
                follow=True,
            )

        self.assertEqual(response.status_code, 200)
        self.assertIn("form", response.context)
        self.assertIn("poll", response.context["form"].fields)
        self.assertIn(
            (pv.content.poll.pk, str(pv.content.poll)),
            response.context["form"].fields["poll"].choices,
        )

    def test_missing_grouper(self):
        """Test that going to a changelist with no grouper in querystring
        shows an error.
        """
        with self.login_user_context(self.superuser):
            response = self.client.get(
                self.get_admin_url(self.versionable.version_model_proxy, "changelist")
                + "?foo=1",
                follow=True,
            )

        self.assertRedirects(
            response, "/en/admin/djangocms_versioning/pollcontentversion/?e=1"
        )

    def test_missing_grouper_does_not_exist(self):
        """Go to changelist with a grouper that does not exist in querystring
        returns the status code 404. The grouper does not exist.
        """
        self.client.force_login(self.superuser)
        response = self.client.get(
            self.get_admin_url(self.versionable.version_model_proxy, "changelist")
            + "?poll=999",
            follow=True,
        )

        self.assertEqual(response.status_code, 404)

    def test_grouper_filtering(self):
        pv = factories.PollVersionFactory()
        factories.PollVersionFactory.create_batch(4)

        with self.login_user_context(self.superuser):
            querystring = "?poll={grouper}".format(grouper=pv.content.poll_id)
            response = self.client.get(
                self.get_admin_url(self.versionable.version_model_proxy, "changelist")
                + querystring
            )

        self.assertEqual(response.status_code, 200)
        self.assertIn("cl", response.context)
        self.assertQuerysetEqual(
            response.context["cl"].queryset,
            [pv.pk],
            transform=lambda x: x.pk,
            ordered=False,
        )

    def test_view_language_on_poll_with_no_language_content(self):
        """A multi lingual model shows an empty version list when no
        language filters / additional grouping values exist for the grouper
        """
        changelist_url = self.get_admin_url(self.versionable.version_model_proxy, "changelist")
        version = factories.PollVersionFactory(content__language="en")

        with self.login_user_context(self.get_superuser()):
            response = self.client.get(changelist_url, {"language": "fr", "poll": version.content.poll_id})

        self.assertEqual(200, response.status_code)
        self.assertEqual(0, response.context["cl"].queryset.count())

    def test_view_language_on_polls_with_language_content(self):
        """A multi lingual model shows the correct values when
        language filters / additional grouping values are set
        """
        changelist_url = self.get_admin_url(self.versionable.version_model_proxy, "changelist")
        poll = factories.PollFactory()
        en_version1 = factories.PollVersionFactory(content__poll=poll, content__language="en")
        fr_version1 = factories.PollVersionFactory(content__poll=poll, content__language="fr")

        with self.login_user_context(self.get_superuser()):
            fr_response = self.client.get(changelist_url, {"language": "fr", "poll": poll.pk})
            en_response = self.client.get(changelist_url, {"language": "en", "poll": poll.pk})

        # English values checked
        self.assertEqual(200, en_response.status_code)
        self.assertEqual(1, en_response.context["cl"].queryset.count())
        self.assertEqual(en_version1.content, en_response.context["cl"].queryset.first().content)
        # French values checked
        self.assertEqual(200, fr_response.status_code)
        self.assertEqual(1, fr_response.context["cl"].queryset.count())
        self.assertEqual(fr_version1.content, fr_response.context["cl"].queryset.first().content)

    def test_changelist_view_displays_correct_breadcrumbs(self):
        poll_content = factories.PollContentWithVersionFactory()
        url = self.get_admin_url(self.versionable.version_model_proxy, "changelist")
        url += "?poll=" + str(poll_content.poll_id)

        with self.login_user_context(self.superuser):
            response = self.client.get(url)

        # Traverse the returned html to find the breadcrumbs
        soup = BeautifulSoup(str(response.content), features="lxml")
        breadcrumb_html = soup.find("div", class_="breadcrumbs")
        # Assert the breadcrumbs
        expected = """<div class="breadcrumbs">\\n<a href="/en/admin/">Home</a>\\n› """
        expected += """<a href="/en/admin/polls/">Polls</a>\\n› """
        expected += """<a href="/en/admin/polls/pollcontent/">Poll contents</a>\\n› """
        expected += """<a href="/en/admin/polls/pollcontent/{pk}/change/">{name}</a>\\n› """.format(
            pk=str(poll_content.pk), name=str(poll_content)
        )
        expected += """Versions\\n</div>"""
        self.assertEqual(str(breadcrumb_html), expected)

    def test_changelist_view_displays_correct_breadcrumbs_when_app_defines_breadcrumbs(
        self
    ):
        # The blogpost test app defines a breadcrumb template in
        # templates/admin/djangocms_versioning/blogpost/blogcontent/versioning_breadcrumbs.html
        # This test checks that template gets used.
        blog_content = factories.BlogContentWithVersionFactory()
        versionable = BlogpostCMSConfig.versioning[0]
        url = self.get_admin_url(versionable.version_model_proxy, "changelist")
        url += "?blogpost=" + str(blog_content.blogpost_id)

        with self.login_user_context(self.superuser):
            response = self.client.get(url)

        # Traverse the returned html to find the breadcrumbs
        soup = BeautifulSoup(str(response.content), features="lxml")
        breadcrumb_html = soup.find("div", class_="breadcrumbs")
        # Assert the breadcrumbs
        expected = """<div class="breadcrumbs">Blog post breadcrumbs bla bla</div>"""
        self.assertEqual(str(breadcrumb_html), expected)

    def test_changelist_view_displays_correct_breadcrumbs_for_extra_grouping_values(
        self
    ):
        with freeze_time("1999-09-09"):
            # Make sure the English version is older than the French
            # So that the French one is in fact the latest one
            page_content_en = factories.PageContentWithVersionFactory(language="en")
        factories.PageContentWithVersionFactory(
            language="fr", page=page_content_en.page
        )
        versionable = VersioningCMSConfig.versioning[0]
        url = self.get_admin_url(versionable.version_model_proxy, "changelist")
        # Specify English here - this should mean the version picked up
        # for the breadcrumbs is the English one, not the French one
        url += "?page={page_id}&language=en".format(
            page_id=str(page_content_en.page_id)
        )

        with self.login_user_context(self.superuser):
            response = self.client.get(url)

        # Traverse the returned html to find the breadcrumbs
        soup = BeautifulSoup(str(response.content), features="lxml")
        breadcrumb_html = soup.find("div", class_="breadcrumbs")
        # Assert the breadcrumbs - we should have ignored the French one
        # and put the English one in the breadcrumbs
        expected = """<div class="breadcrumbs">\\n<a href="/en/admin/">Home</a>\\n› """
        expected += """<a href="/en/admin/cms/">django CMS</a>\\n› """
        expected += """<a href="/en/admin/cms/pagecontent/">Page contents</a>\\n› """
        expected += """<a href="/en/admin/cms/pagecontent/{pk}/change/">{name}</a>\\n› """.format(
            pk=str(page_content_en.pk), name=str(page_content_en)
        )
        expected += """Versions\\n</div>"""
        self.assertEqual(str(breadcrumb_html), expected)

    def test_changelist_view_redirects_on_url_params_that_arent_grouping_params(self):
        # NOTE: Not sure this is really how the changelist should behave
        # but need a smoketest that it is not throwing errors it definitely shouldn't
        page_content = factories.PageContentWithVersionFactory()
        versionable = VersioningCMSConfig.versioning[0]
        url = self.get_admin_url(versionable.version_model_proxy, "changelist")
        url += "?title={title}&page={page_id}".format(
            title=page_content.title, page_id=str(page_content.page_id)
        )

        with self.login_user_context(self.superuser):
            response = self.client.get(url)

        expected_redirect = self.get_admin_url(
            versionable.version_model_proxy, "changelist"
        )
        expected_redirect += "?e=1"
        self.assertEqual(response.status_code, 302)
        self.assertEqual(response.url, expected_redirect)

    def test_changelist_view_redirects_on_url_params_that_dont_exist(self):
        # NOTE: Not sure this is really how the changelist should behave
        # but need a smoketest that it is not throwing errors it definitely shouldn't
        page_content = factories.PageContentWithVersionFactory()
        versionable = VersioningCMSConfig.versioning[0]
        url = self.get_admin_url(versionable.version_model_proxy, "changelist")
        url += "?crocodiles=true&page=" + str(page_content.page_id)

        with self.login_user_context(self.superuser):
            response = self.client.get(url)

        expected_redirect = self.get_admin_url(
            versionable.version_model_proxy, "changelist"
        )
        expected_redirect += "?e=1"
        self.assertEqual(response.status_code, 302)
        self.assertEqual(response.url, expected_redirect)

    def test_changelist_view_requires_change_permission(self):
        user = self.get_staff_user_with_no_permissions()
        user.user_permissions.add(
            Permission.objects.get(
                content_type__app_label="djangocms_versioning",
                codename="change_pagecontentversion",
            )
        )
        page_content = factories.PageContentWithVersionFactory()
        versionable = VersioningCMSConfig.versioning[0]
        url = self.get_admin_url(versionable.version_model_proxy, "changelist")
        url += "?page=" + str(page_content.page_id)

        with self.login_user_context(user):
            response = self.client.get(url)

        self.assertEqual(response.status_code, 200)

    def test_changelist_view_user_doesnt_have_permission(self):
        page_content = factories.PageContentWithVersionFactory()
        versionable = VersioningCMSConfig.versioning[0]
        url = self.get_admin_url(versionable.version_model_proxy, "changelist")
        url += "?page=" + str(page_content.page_id)

        with self.login_user_context(self.get_staff_user_with_no_permissions()):
            response = self.client.get(url)

        self.assertEqual(response.status_code, 403)


class VersionChangeViewTestCase(CMSTestCase):
    def setUp(self):
        self.versionable = PollsCMSConfig.versioning[0]
        self.superuser = self.get_superuser()

    def test_change_view_returns_200_for_draft(self):
        content = factories.PollContentWithVersionFactory(
            version__state=constants.DRAFT
        )
        url = self.get_admin_url(PollContent, "change", content.pk)

        with self.login_user_context(self.superuser):
            response = self.client.get(url)

        self.assertEqual(response.status_code, 200)

    def test_change_view_returns_readonly_for_published(self):
        content = factories.PollContentWithVersionFactory(
            version__state=constants.PUBLISHED
        )
        url = self.get_admin_url(PollContent, "change", content.pk)

        with self.login_user_context(self.superuser):
            response = self.client.get(url)

        self.assertEqual(response.status_code, 200)
        self.assertEqual(
            set(flatten_fieldsets(response.context["adminform"].fieldsets)),
            set(response.context["adminform"].readonly_fields),
        )

    def test_change_view_returns_readonly_for_unpublished(self):
        content = factories.PollContentWithVersionFactory(
            version__state=constants.UNPUBLISHED
        )
        url = self.get_admin_url(PollContent, "change", content.pk)

        with self.login_user_context(self.superuser):
            response = self.client.get(url)

        self.assertEqual(response.status_code, 200)
        self.assertEqual(
            set(flatten_fieldsets(response.context["adminform"].fieldsets)),
            set(response.context["adminform"].readonly_fields),
        )

    def test_change_view_returns_readonly_for_archived(self):
        content = factories.PollContentWithVersionFactory(
            version__state=constants.ARCHIVED
        )
        url = self.get_admin_url(PollContent, "change", content.pk)

        with self.login_user_context(self.superuser):
            response = self.client.get(url)

        self.assertEqual(response.status_code, 200)
        self.assertEqual(
            set(flatten_fieldsets(response.context["adminform"].fieldsets)),
            set(response.context["adminform"].readonly_fields),
        )

    @patch("django.contrib.messages.add_message")
    def test_change_view_redirects_for_nonexistent_object(self, mocked_messages):
        url = self.get_admin_url(PollContent, "change", 144)

        with self.login_user_context(self.superuser):
            response = self.client.get(url)

        self.assertRedirects(response, "/en/admin/", target_status_code=302)
        self.assertEqual(mocked_messages.call_count, 1)
        self.assertEqual(mocked_messages.call_args[0][1], 30)  # warning level
        self.assertEqual(
            mocked_messages.call_args[0][2],
            'poll content with ID "144" doesn\'t exist. Perhaps it was deleted?',
        )

    def test_change_view_action_compare_versions_one_selected(self):
        """
        A validation message is shown when one versioning option is selected
        to compare
        """
        poll = factories.PollFactory()
        factories.PollVersionFactory.create_batch(4, content__poll=poll)
        querystring = "?poll={grouper}".format(grouper=poll.pk)
        endpoint = (
            self.get_admin_url(self.versionable.version_model_proxy, "changelist")
            + querystring
        )

        with self.login_user_context(self.superuser):
            data = {
                "action": "compare_versions",
                admin.ACTION_CHECKBOX_NAME: ["2"],
                "post": "yes",
            }
            response = self.client.post(endpoint, data, follow=True)

        self.assertContains(response, "Exactly two versions need to be selected.")

    def test_change_view_action_compare_versions_two_selected(self):
        """
        The user is redirectd to the compare view with two versions selected
        """
        poll = factories.PollFactory()
        factories.PollVersionFactory.create_batch(4, content__poll=poll)
<<<<<<< HEAD
        querystring = '?poll={grouper}'.format(grouper=poll.pk)
        endpoint = self.get_admin_url(self.versionable.version_model_proxy, 'changelist') + querystring
=======
        querystring = "?poll={grouper}".format(grouper=poll.pk)
        endpoint = (
            self.get_admin_url(self.versionable.version_model_proxy, "changelist")
            + querystring
        )
        success_redirect = self.get_admin_url(
            self.versionable.version_model_proxy, "compare", 1
        )
        success_redirect += "?compare_to=2"
>>>>>>> 1c2ef9e4

        with self.login_user_context(self.superuser):
            data = {
                "action": "compare_versions",
                admin.ACTION_CHECKBOX_NAME: ["1", "2"],
                "post": "yes",
            }
            response = self.client.post(endpoint, data)

        parsed = urlparse(response.url)
        self.assertEqual(response.status_code, 302)
        self.assertEqual(
            parsed.path,
            self.get_admin_url(self.versionable.version_model_proxy, 'compare'),
        )
        self.assertEqual(
            {k: v[0] for k, v in parse_qs(parsed.query).items()},
            {
                "left": "1",
                "right": "2",
            },
        )

    def test_change_view_action_compare_versions_three_selected(self):
        """
        A validation message is shown when three versioning options are selected
        to compare
        """
        poll = factories.PollFactory()
        factories.PollVersionFactory.create_batch(4, content__poll=poll)
        querystring = "?poll={grouper}".format(grouper=poll.pk)
        endpoint = (
            self.get_admin_url(self.versionable.version_model_proxy, "changelist")
            + querystring
        )

        with self.login_user_context(self.superuser):
            data = {
                "action": "compare_versions",
                admin.ACTION_CHECKBOX_NAME: ["1", "2", "3"],
                "post": "yes",
            }
            response = self.client.post(endpoint, data, follow=True)

        self.assertContains(response, "Exactly two versions need to be selected.")


class ExtendedVersionAdminTestCase(CMSTestCase):

    def test_extended_version_change_list_display_renders_from_provided_list_display(self):
        """
        All fields are present for a content object if the class inheriting the mixin:
        ExtendedVersionAdminMixin has set any fields to display.
        This will be the list of fields the user has added and the fields & actions set by the mixin.
        """
        content = factories.PollContentFactory(language="en")
        factories.PollVersionFactory(content=content)

        with self.login_user_context(self.get_superuser()):
            response = self.client.get(self.get_admin_url(PollContent, "changelist"))

        # Check response is valid
        self.assertEqual(200, response.status_code)

        # Check list_display item is rendered
        self.assertContains(response, '<a href="?o=1">Text</a></div>')
        # Check list_action links are rendered
        self.assertContains(response, "cms-versioning-action-btn")
        self.assertContains(response, "cms-versioning-action-preview")
        self.assertContains(response, "cms-versioning-action-edit")
        self.assertContains(response, "cms-versioning-action-manage-versions")
        self.assertContains(response, "js-versioning-action")

    def test_extended_version_change_list_display_renders_without_list_display(self):
        """
        A default is set for the content object if the class inheriting the mixin:
        ExtendedVersionAdminMixin has not set any list_display fields.
        """
        factories.BlogContentWithVersionFactory()

        with self.login_user_context(self.get_superuser()):
            response = self.client.get(self.get_admin_url(BlogContent, "changelist"))

        # Check response is valid
        self.assertEqual(200, response.status_code)
        # Check for default value
        self.assertContains(response, 'class="field-__str__"')
        # Check list_action links are rendered
        self.assertContains(response, "cms-versioning-action-btn")
        self.assertContains(response, "cms-versioning-action-preview")
        self.assertContains(response, "cms-versioning-action-edit")
        self.assertContains(response, "cms-versioning-action-manage-versions")
        self.assertContains(response, "js-versioning-action")


class ListActionsTestCase(CMSTestCase):
    def setUp(self):
        self.modeladmin = admin.site._registry[PollContent]

    def test_edit_link(self):
        """
        The edit link should be shown when a version is editable. A published version can show an edit button
        which causes a new draft to be created.
        """
        content_model = factories.BlogContentWithVersionFactory()
        version = content_model.versions.last()
        request = self.get_request("/")
        request.user = self.get_superuser()
        menu_content = version.content

        func = self.modeladmin._list_actions(request)
        edit_endpoint = reverse("admin:djangocms_versioning_pollcontentversion_edit_redirect", args=(version.pk,),)
        response = func(menu_content)

        self.assertIn("cms-versioning-action-btn", response)
        self.assertIn('title="Edit"', response)
        self.assertIn(edit_endpoint, response)

    def test_edit_link_inactive(self):
        """
        The edit link should not be shown for a user that does not have the edit permission.
        """
        content_model = factories.BlogContentWithVersionFactory()
        version = content_model.versions.last()
        request = self.get_request("/")
        request.user = self.get_staff_user_with_no_permissions()

        func = self.modeladmin._list_actions(request)
        edit_endpoint = reverse("admin:djangocms_versioning_blogcontentversion_edit_redirect", args=(version.pk,),)
        response = func(version.content)

        self.assertIn("inactive", response)
        self.assertIn('title="Edit"', response)
        self.assertNotIn(edit_endpoint, response)<|MERGE_RESOLUTION|>--- conflicted
+++ resolved
@@ -1851,23 +1851,14 @@
     def test_compare_view_doesnt_allow_user_without_staff_permissions(self):
         version = factories.PollVersionFactory()
         url = self.get_admin_url(
-<<<<<<< HEAD
-            self.versionable.version_model_proxy, 'compare')
+            self.versionable.version_model_proxy, "compare")
         url += '?left=%d' % version.pk
         with self.login_user_context(self.get_standard_user()):
             response = self.client.get(url)
 
         parsed = urlparse(response.url)
         self.assertEqual(response.status_code, 302)
-        self.assertEqual(parsed.path, admin_reverse('login'))
-=======
-            self.versionable.version_model_proxy, "compare", version.pk
-        )
-        with self.login_user_context(self.get_standard_user()):
-            response = self.client.get(url)
-
-        self.assertRedirects(response, admin_reverse("login") + "?next=" + url)
->>>>>>> 1c2ef9e4
+        self.assertRedirects(response, admin_reverse('login') + "?next=" + url)
 
     def test_compare_view_has_version_data_in_context_when_no_get_param(self):
         """When the url for the compare view has no additional params
@@ -1877,13 +1868,6 @@
         """
         poll = factories.PollFactory()
         versions = factories.PollVersionFactory.create_batch(
-<<<<<<< HEAD
-            2, content__poll=poll, content__language='en')
-        factories.PollVersionFactory()  # different grouper
-        url = self.get_admin_url(
-            self.versionable.version_model_proxy, 'compare')
-        url += '?left=%d' % versions[0].pk
-=======
             2, content__poll=poll, content__language="en"
         )
         factories.PollVersionFactory(
@@ -1895,7 +1879,7 @@
         url = self.get_admin_url(
             self.versionable.version_model_proxy, "compare", versions[0].pk
         )
->>>>>>> 1c2ef9e4
+                url += '?left=%d' % versions[0].pk
         user = self.get_staff_user_with_no_permissions()
 
         with self.login_user_context(user):
@@ -1905,40 +1889,22 @@
             number=versions[0].number, date=localize(localtime(versions[0].created))))
 
         context = response.context
-<<<<<<< HEAD
-        self.assertIn('left', context)
-        self.assertEqual(context['left']['obj'], versions[0])
-        v1_preview_url = reverse(
-            'admin:cms_placeholder_render_object_preview',
-            args=(versions[0].content_type_id, versions[0].object_id))
-        parsed = urlparse(context['left']['url'])
-=======
-        self.assertIn("v1", context)
-        self.assertEqual(context["v1"], versions[0])
-        self.assertIn("v1_preview_url", context)
+        self.assertIn("left", context)
+        self.assertEqual(context["left"]["obj"], versions[0])
         v1_preview_url = reverse(
             "admin:cms_placeholder_render_object_preview",
             args=(versions[0].content_type_id, versions[0].object_id),
         )
-        parsed = urlparse(context["v1_preview_url"])
->>>>>>> 1c2ef9e4
+        parsed = urlparse(context["left"]["url"])
         self.assertEqual(parsed.path, v1_preview_url)
         self.assertEqual(
             {k: v[0] for k, v in parse_qs(parsed.query).items()},
             self.disable_toolbar_params,
         )
-<<<<<<< HEAD
-        self.assertNotIn('right', context)
-        self.assertIn('versions', context)
+        self.assertNotIn("right", context)
+        self.assertNotIn("versions", context)
         self.assertQuerysetEqual(
-            context['versions'],
-=======
-        self.assertNotIn("v2", context)
-        self.assertNotIn("v2_preview_url", context)
-        self.assertIn("version_list", context)
-        self.assertQuerysetEqual(
-            context["version_list"],
->>>>>>> 1c2ef9e4
+            context["versions"],
             [versions[0].pk, versions[1].pk],
             transform=lambda o: o.pk,
             ordered=False,
@@ -1951,13 +1917,6 @@
         """
         poll = factories.PollFactory()
         versions = factories.PollVersionFactory.create_batch(
-<<<<<<< HEAD
-            3, content__poll=poll, content__language='en')
-        factories.PollVersionFactory()  # different grouper
-        url = self.get_admin_url(
-            self.versionable.version_model_proxy, 'compare')
-        url += '?left=%d&right=%d' % (versions[0].pk, versions[1].pk)
-=======
             3, content__poll=poll, content__language="en"
         )
         factories.PollVersionFactory(
@@ -1966,11 +1925,8 @@
         factories.PollVersionFactory(
             content__language="fr"
         )  # different grouper and different language
-        url = self.get_admin_url(
-            self.versionable.version_model_proxy, "compare", versions[0].pk
-        )
-        url += "?compare_to=%d" % versions[1].pk
->>>>>>> 1c2ef9e4
+        url = self.get_admin_url(self.versionable.version_model_proxy, "compare")
+        url += "?left=%d&right=%d" % (versions[0].pk, versions[1].pk)
         user = self.get_staff_user_with_no_permissions()
 
         with self.login_user_context(user):
@@ -1981,67 +1937,40 @@
         self.assertContains(response, "Version #{}".format(versions[1].number))
 
         context = response.context
-<<<<<<< HEAD
-        self.assertIn('left', context)
-        self.assertEqual(context['left']['obj'], versions[0])
-        v1_preview_url = reverse(
-            'admin:cms_placeholder_render_object_preview',
-            args=(versions[0].content_type_id, versions[0].object_id))
-        parsed = urlparse(context['left']['url'])
-=======
-        self.assertIn("v1", context)
-        self.assertEqual(context["v1"], versions[0])
-        self.assertIn("v1_preview_url", context)
+        self.assertIn("left", context)
+        self.assertEqual(context["left"]["obj"], versions[0])
         v1_preview_url = reverse(
             "admin:cms_placeholder_render_object_preview",
             args=(versions[0].content_type_id, versions[0].object_id),
         )
-        parsed = urlparse(context["v1_preview_url"])
->>>>>>> 1c2ef9e4
+        parsed = urlparse(context["left"]["url"])
         self.assertEqual(parsed.path, v1_preview_url)
         self.assertEqual(
             {k: v[0] for k, v in parse_qs(parsed.query).items()},
             self.disable_toolbar_params,
         )
-<<<<<<< HEAD
-        self.assertIn('right', context)
-        self.assertEqual(context['right']['obj'], versions[1])
-        v2_preview_url = reverse(
-            'admin:cms_placeholder_render_object_preview',
-            args=(versions[1].content_type_id, versions[1].object_id))
-        parsed = urlparse(context['right']['url'])
-=======
-        self.assertIn("v2", context)
-        self.assertEqual(context["v2"], versions[1])
-        self.assertIn("v2_preview_url", context)
+        self.assertIn("right", context)
+        self.assertEqual(context["right"]["obj"], versions[1])
         v2_preview_url = reverse(
             "admin:cms_placeholder_render_object_preview",
             args=(versions[1].content_type_id, versions[1].object_id),
         )
-        parsed = urlparse(context["v2_preview_url"])
->>>>>>> 1c2ef9e4
+        parsed = urlparse(context["right"]["url"])
         self.assertEqual(parsed.path, v2_preview_url)
         self.assertEqual(
             {k: v[0] for k, v in parse_qs(parsed.query).items()},
             self.disable_toolbar_params,
         )
-<<<<<<< HEAD
-        self.assertIn('versions', context)
+        self.assertIn("versions", context)
         self.assertQuerysetEqual(
-            context['versions'],
-=======
-        self.assertIn("version_list", context)
-        self.assertQuerysetEqual(
-            context["version_list"],
->>>>>>> 1c2ef9e4
+            context["versions"],
             [versions[0].pk, versions[1].pk, versions[2].pk],
             transform=lambda o: o.pk,
             ordered=False,
         )
 
-<<<<<<< HEAD
     def test_edit_compare_view_handles_no_correct_object_provided(self):
-        url = self.get_admin_url(self.versionable.version_model_proxy, 'compare')
+        url = self.get_admin_url(self.versionable.version_model_proxy, "compare")
 
         with self.login_user_context(self.get_staff_user_with_no_permissions()):
             response = self.client.post(url)
@@ -2050,14 +1979,8 @@
 
     @patch('django.contrib.messages.add_message')
     def test_edit_compare_view_handles_nonexistent_v1(self, mocked_messages):
-        url = self.get_admin_url(
-            self.versionable.version_model_proxy, 'compare')
-        url += '?left=89'
-=======
-    @patch("django.contrib.messages.add_message")
-    def test_edit_compare_view_handles_nonexistent_v1(self, mocked_messages):
-        url = self.get_admin_url(self.versionable.version_model_proxy, "compare", 89)
->>>>>>> 1c2ef9e4
+        url = self.get_admin_url(self.versionable.version_model_proxy, "compare")
+        url += "?left=89"
 
         with self.login_user_context(self.get_staff_user_with_no_permissions()):
             response = self.client.post(url)
@@ -2074,14 +1997,8 @@
     def test_edit_compare_view_handles_nonexistent_v2(self, mocked_messages):
         version = factories.PollVersionFactory()
         url = self.get_admin_url(
-<<<<<<< HEAD
-            self.versionable.version_model_proxy, 'compare')
-        url += '?left=' + str(version.pk) + '&right=134'
-=======
-            self.versionable.version_model_proxy, "compare", version.pk
-        )
-        url += "?compare_to=134"
->>>>>>> 1c2ef9e4
+            self.versionable.version_model_proxy, "compare")
+        url += "?left=" + str(version.pk) + "&right=134"
 
         with self.login_user_context(self.get_staff_user_with_no_permissions()):
             response = self.client.post(url)
@@ -2449,24 +2366,15 @@
 
     def test_change_view_action_compare_versions_two_selected(self):
         """
-        The user is redirectd to the compare view with two versions selected
+        The user is redirected to the compare view with two versions selected
         """
         poll = factories.PollFactory()
         factories.PollVersionFactory.create_batch(4, content__poll=poll)
-<<<<<<< HEAD
-        querystring = '?poll={grouper}'.format(grouper=poll.pk)
-        endpoint = self.get_admin_url(self.versionable.version_model_proxy, 'changelist') + querystring
-=======
         querystring = "?poll={grouper}".format(grouper=poll.pk)
         endpoint = (
             self.get_admin_url(self.versionable.version_model_proxy, "changelist")
             + querystring
         )
-        success_redirect = self.get_admin_url(
-            self.versionable.version_model_proxy, "compare", 1
-        )
-        success_redirect += "?compare_to=2"
->>>>>>> 1c2ef9e4
 
         with self.login_user_context(self.superuser):
             data = {
@@ -2480,7 +2388,7 @@
         self.assertEqual(response.status_code, 302)
         self.assertEqual(
             parsed.path,
-            self.get_admin_url(self.versionable.version_model_proxy, 'compare'),
+            self.get_admin_url(self.versionable.version_model_proxy, "compare"),
         )
         self.assertEqual(
             {k: v[0] for k, v in parse_qs(parsed.query).items()},
