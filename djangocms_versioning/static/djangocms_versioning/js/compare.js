--- conflicted
+++ resolved
@@ -6,34 +6,16 @@
 }
 
 window.addEventListener('load', function() {
-<<<<<<< HEAD
-    document.querySelector('select[name=action]').addEventListener('change', function() {
-    // Always set handlersBound to false when the select option changed
-        let handlersBound = false;
-        let selectVal = this.options[this.selectedIndex].getAttribute('value');
-        const actionsForm = document.getElementById('changelist-form');
-        const submitButton = actionsForm.querySelector('[type="submit"]');
-=======
   document.querySelector('select[name=action]').addEventListener('change', function() {
     let selectVal = this.options[this.selectedIndex].getAttribute("value");
     const actionsForm = document.getElementById('changelist-form')
     const submitButton = actionsForm.querySelector('[type="submit"]')
->>>>>>> 883d0770
 
         if (selectVal === 'compare_versions') {
         // Setting the target to blank to ensure the compare view is opened in a new tab
-<<<<<<< HEAD
-            actionsForm.setAttribute('target', '_blank');
-            if (handlersBound === false) {
-                bindHandlers(submitButton);
-                handlersBound = true;
-            }
-        } else {
-=======
         actionsForm.setAttribute('target', '_blank');
         bindHandlers(submitButton);
     }else {
->>>>>>> 883d0770
         // If the user deselect the compare version action, the "target=_blank" is removed
             actionsForm.removeAttribute('target');
         }
