from __future__ import annotations

import copy
import warnings
from collections.abc import Iterable
from contextlib import contextmanager

from cms.models import Page, PageContent, Placeholder
from cms.toolbar.utils import get_object_edit_url, get_object_preview_url
from cms.utils.helpers import is_editable_model
from cms.utils.urlutils import add_url_parameters, admin_reverse
from django.conf import settings
from django.contrib import admin
from django.contrib.contenttypes.fields import GenericRelation
from django.contrib.contenttypes.models import ContentType
from django.core.mail import EmailMessage
from django.db import models
from django.http import HttpRequest
from django.template.loader import render_to_string
from django.utils.encoding import force_str
from django.utils.translation import get_language, override as force_language

from . import versionables
from .conf import EMAIL_NOTIFICATIONS_FAIL_SILENTLY
from .constants import DRAFT

try:
    from djangocms_internalsearch.helpers import emit_content_change
except ImportError:
    emit_content_change = None

try:
    from cms.toolbar.utils import get_object_live_url
    from cms.utils import get_current_site
except ImportError:  # cms < 5.1
    def get_object_live_url(obj, language=None, site=None) -> str:
        with force_language(language):
            return obj.get_absolute_url()
        return None

    def get_current_site(request) -> models.Model:
        from django.contrib.sites.models import Site

        return Site.objects.get_current()


def is_editable(content_obj: models.Model, request: HttpRequest) -> bool:
    """Check of content_obj is editable"""
    from .models import Version

    return Version.objects.get_for_content(content_obj).check_modify.as_bool(
        request.user
    )


def versioning_admin_factory(admin_class: type[admin.ModelAdmin], mixin: type) -> type[admin.ModelAdmin]:
    """A class factory returning admin class with overriden
    versioning functionality.

    :param admin_class: Existing admin class
    :param mixin: Mixin class
    :return: A subclass of `VersioningAdminMixin` and `admin_class`
    """
    if not issubclass(admin_class, mixin):
        # If the admin_class is not a subclass of mixin, we create a new class
        # that combines both.
        return type(f"Versioned{admin_class.__name__}", (mixin, admin_class), {})
    return admin_class


def _replace_admin_for_model(modeladmin: type[admin.ModelAdmin], mixin: type, admin_site: admin.AdminSite):
    """Replaces existing admin class registered for `modeladmin.model` with
    a subclass that includes versioning functionality.

    Doesn't do anything if `modeladmin` is already an instance of
    `mixin`.

    :param model: ModelAdmin instance
    :param mixin: Mixin class
    :param admin_site: AdminSite instance
    """
    if isinstance(modeladmin, mixin):
        return
    new_admin_class = versioning_admin_factory(modeladmin.__class__, mixin)
    admin_site.unregister(modeladmin.model)
    admin_site.register(modeladmin.model, new_admin_class)


<<<<<<< HEAD
def replace_admin_for_models(pairs: tuple[type[models.Model], type], admin_site: admin.AdminSite | None = None):
=======
def replace_admin_for_models(
    pairs: Iterable[tuple[type[models.Model], type]], admin_site: admin.AdminSite | None = None
):
>>>>>>> a0db3dea
    """
    :param pairs: Iterable of (model class, admin mixin class) tuples
    :param admin_site: AdminSite instance
    """
    if admin_site is None:
        admin_site = admin.site
    for model, mixin in pairs:
        try:
            modeladmin = admin_site._registry[model]
        except KeyError:
            continue
        _replace_admin_for_model(modeladmin, mixin, admin_site)


def register_versionadmin_proxy(versionable, admin_site: admin.AdminSite | None = None):
    """Creates a model admin class based on `VersionAdmin` and registers
    it with `admin_site` for `versionable.version_model_proxy`.

    This model class applies filtering on the list of versions,
    so that only versions for `versionable.content_model` are shown.

    :param versionable: VersionableItem instance
    :param admin_site: AdminSite instance
    """
    from .admin import VersionAdmin

    if admin_site is None:
        admin_site = admin.site

    if versionable.version_model_proxy in admin_site._registry:
        # Attempting to register the proxy again is a no-op.
        warnings.warn(
            f"{versionable.version_model_proxy!r} is already registered with admin.",
            UserWarning,
            stacklevel=2,
        )
        return

    class VersionProxyAdminMixin(VersionAdmin):
        def get_queryset(self, request):
            return (
                super()
                .get_queryset(request)
                .filter(content_type__in=versionable.content_types)
            )

    ProxiedAdmin = type(
        versionable.grouper_model.__name__ + VersionAdmin.__name__,
        (VersionProxyAdminMixin, admin.ModelAdmin),
        {},
    )

    admin_site.register(versionable.version_model_proxy, ProxiedAdmin)


def manager_factory(manager, prefix, mixin):
    """A class factory returning a manager class with an added mixin to override for
    versioning functionality.

    :param manager: Existing manager class
    :return: A subclass of `PublishedContentManagerMixin` and `manager`
    """
    return type(
        prefix + manager.__name__,
        (mixin, manager),
        {"use_in_migrations": False},
    )


def replace_manager(model, manager, mixin, **kwargs):
    if hasattr(model, manager) and isinstance(getattr(model, manager), mixin):
        return
    original_manager = (
        getattr(model, manager).__class__ if hasattr(model, manager) else models.Manager
    )
    manager_object = manager_factory(original_manager, "Versioned", mixin)()
    for key, value in kwargs.items():
        setattr(manager_object, key, value)
    model._meta.local_managers = [
        mngr for mngr in model._meta.local_managers if mngr.name != manager
    ]
    model.add_to_class(manager, manager_object)
    if manager == "objects":
        # only safe the original default manager
        model.add_to_class(
            f'_original_{"manager" if manager == "objects" else manager}',
            original_manager(),
        )


def inject_generic_relation_to_version(model: type[models.Model]):
    from .models import Version

    related_query_name = f"{model._meta.app_label}_{model._meta.model_name}"
    model.add_to_class(
        "versions", GenericRelation(Version, related_query_name=related_query_name)
    )
    if not hasattr(model, "is_editable"):
        model.add_to_class("is_editable", is_editable)


def _set_default_manager(model, manager):
    model._meta.local_managers = [
        m for m in model._meta.local_managers if m.name != "objects"
    ]
    manager_ = copy.copy(manager)
    manager_.name = "objects"
    model.add_to_class("objects", manager_)


@contextmanager
def override_default_manager(model: type[models.Model], manager):
    original_manager = model.objects
    _set_default_manager(model, manager)
    yield
    _set_default_manager(model, original_manager)


@contextmanager
def nonversioned_manager(model: type[models.Model]):
    manager_cls = model.objects.__class__
    manager_cls.versioning_enabled = False
    yield
    manager_cls.versioning_enabled = True


def _version_list_url(versionable, **params):
    proxy = versionable.version_model_proxy
    return add_url_parameters(
        admin_reverse(f"{proxy._meta.app_label}_{proxy._meta.model_name}_changelist"),
        **params,
    )


def version_list_url(content: models.Model):
    """Returns a URL to list of content model versions,
    filtered by `content`'s grouper
    """
    versionable = versionables._cms_extension().versionables_by_content[
        content.__class__
    ]
    return _version_list_url(
        versionable, **versionable.grouping_values(content, relation_suffix=False)
    )


def version_list_url_for_grouper(grouper: models.Model):
    """Returns a URL to list of content model versions,
    filtered by `grouper`
    """
    versionable = versionables._cms_extension().versionables_by_grouper[
        grouper.__class__
    ]
    return _version_list_url(
        versionable, **{versionable.grouper_field_name: str(grouper.pk)}
    )


def is_content_editable(placeholder: Placeholder, user: models.Model) -> bool:
    """A helper method for monkey patch to check version is in edit state.
    Returns True if placeholder is related to a source object
    which is not versioned.

    :param placeholder: current placeholder
    :param user: user object
    :return: Boolean
    """
    try:
        versionables.for_content(placeholder.source)
    except KeyError:
        return True
    from .models import Version

    version = Version.objects.get_for_content(placeholder.source)
    return version.state == DRAFT


def get_editable_url(content_obj, force_admin=False):
    """If the object is editable the cms editable view should be used, with the toolbar.
    This method provides the URL for it.
    """
    if is_editable_model(content_obj.__class__) and not force_admin:
        language = getattr(content_obj, "language", None)
        url = get_object_edit_url(content_obj, language)
    # Or else, the standard edit view should be used
    else:
        url = admin_reverse(
            f"{content_obj._meta.app_label}_{content_obj._meta.model_name}_change",
            args=(content_obj.pk,),
        )
    return url


# TODO Based on polymorphic.query_translate._get_mro_content_type_ids,
# can use that when polymorphic gets a new release
def get_content_types_with_subclasses(models: Iterable[type[models.Model]], using=None) -> set[int]:
    content_types = set()
    for model in models:
        content_type = ContentType.objects.db_manager(using).get_for_model(
            model, for_concrete_model=False
        )
        content_types.add(content_type.pk)
        subclasses = model.__subclasses__()
        if subclasses:
            content_types.update(get_content_types_with_subclasses(subclasses, using))
    return content_types


def get_preview_url(
    content_obj: models.Model, language: str | None = None
) -> str:
    """If the object is editable the cms preview view should be used, with the toolbar.
    This method provides the URL for it. It falls back the standard change view
    should the object not be frontend editable.
    """
    versionable = versionables.for_content(content_obj)
    if versionable.preview_url:
        return versionable.preview_url(content_obj)
    if is_editable_model(content_obj.__class__):
        if not language:
            # Use language field is content object has one to determine the language
            language = getattr(content_obj, "language", get_language())
        url = get_object_preview_url(content_obj, language=language)
    else:
        # Or else, the standard change view should be used
        url = admin_reverse(
            f"{content_obj._meta.app_label}_{content_obj._meta.model_name}_change",
            args=[content_obj.pk],
        )
        if language:
            url += f"&language={language}"
    return url


def get_admin_url(model: type, action: str, *args) -> str:
    opts = model._meta
    url_name = f"{opts.app_label}_{opts.model_name}_{action}"
    return admin_reverse(url_name, args=args)


def remove_published_where(queryset: models.QuerySet) -> models.QuerySet:
    """
    By default, the versioned queryset filters out so that only versions
    that are published are returned. If you need to return the full queryset
    use the "admin_manager" instead of "objects"
    """
    raise NotImplementedError(
        "remove_published_where has been replaced by ContentObj.admin_manager"
    )


def get_latest_admin_viewable_content(
    grouper: models.Model,
    include_unpublished_archived: bool = False,
    **extra_grouping_fields,
) -> models.Model:
    """
    Return the latest Draft or Published PageContent using the draft where possible
    """
    versionable = versionables.for_grouper(grouper)

    # Check if all required grouping fields are given to be able to select the latest admin viewable content
    missing_fields = [
        field
        for field in versionable.extra_grouping_fields
        if field not in extra_grouping_fields
    ]
    if missing_fields:
        raise ValueError(
            f"Grouping field(s) {missing_fields} required for {versionable.grouper_model}."
        )

    # Get the name of the content_set (e.g., "pagecontent_set") from the versionable
    content_set = versionable.grouper_field.remote_field.get_accessor_name()

    # Accessing the content set through the grouper preserves prefetches
    qs = getattr(grouper, content_set)(manager="admin_manager")

    if include_unpublished_archived:
        # Relevant for admin to see e.g., the latest unpublished or archived versions
        return qs.filter(**extra_grouping_fields).latest_content().first()
    # Return only active versions, e.g., for copying
    return qs.filter(**extra_grouping_fields).current_content().first()


def get_latest_admin_viewable_page_content(
    page: Page, language: str
) -> PageContent:  # pragma: no cover
    warnings.warn(
        "get_latst_admin_viewable_page_content has ben deprecated. "
        "Use get_latest_admin_viewable_content(page, language=language) instead.",
        DeprecationWarning,
        stacklevel=2,
    )
    return get_latest_admin_viewable_content(page, language=language)


def proxy_model(obj: models.Model, content_model: type) -> models.Model:
    """
    Get the proxy model from a

    :param obj: A registered versionable object
    :param content_model: A registered content model
    """
    versionable = versionables.for_content(content_model)
    obj_ = copy.deepcopy(obj)
    obj_.__class__ = versionable.version_model_proxy
    return obj_


def create_version_lock(version, user):
    """
    Create a version lock if necessary
    """
    changed = version.locked_by != user
    version.locked_by = user
    version.save()
    if changed and emit_content_change:
        emit_content_change(version.content)
    return version


def remove_version_lock(version):
    """
    Delete a version lock, handles when there are none available.
    """
    return create_version_lock(version, None)


def version_is_locked(version) -> settings.AUTH_USER_MODEL:
    """
    Determine if a version is locked
    """
    return version.locked_by


def version_is_unlocked_for_user(version, user: settings.AUTH_USER_MODEL) -> bool:
    """Check if lock doesn't exist for a version object or is locked to provided user."""
    return version.locked_by is None or version.locked_by == user


def content_is_unlocked_for_user(
    content: models.Model, user: settings.AUTH_USER_MODEL
) -> bool:
    """Check if lock doesn't exist or object is locked to provided user."""
    try:
        if hasattr(content, "prefetched_versions"):
            version = content.prefetched_versions[0]
        else:
            version = content.versions.first()
        return version_is_unlocked_for_user(version, user)
    except AttributeError:
        return True


def placeholder_content_is_unlocked_for_user(
    placeholder: Placeholder, user: settings.AUTH_USER_MODEL
) -> bool:
    """Check if lock doesn't exist or placeholder source object
    is locked to provided user.
    """
    content = placeholder.source
    return content_is_unlocked_for_user(content, user)


def send_email(
    recipients: list, subject: str, template: str, template_context: dict
) -> int:
    """
    Send emails using locking templates
    """
    template = f"djangocms_versioning/emails/{template}"
    subject = force_str(subject)
    content = render_to_string(template, template_context)

    message = EmailMessage(
        subject=subject,
        body=content,
        from_email=settings.DEFAULT_FROM_EMAIL,
        to=recipients,
    )
    return message.send(fail_silently=EMAIL_NOTIFICATIONS_FAIL_SILENTLY)


def get_latest_draft_version(version: models.Model) -> models.Model:
    """Get latest draft version of version object and caches it in the
    content object"""
    from .models import Version

    if (
        not hasattr(version.content, "_latest_draft_version")
        or getattr(version.content._latest_draft_version, "state", DRAFT) != DRAFT
    ):
        drafts = Version.objects.filter_by_content_grouping_values(
            version.content
        ).filter(state=DRAFT)
        version.content._latest_draft_version = drafts.first()
    return version.content._latest_draft_version<|MERGE_RESOLUTION|>--- conflicted
+++ resolved
@@ -86,13 +86,7 @@
     admin_site.register(modeladmin.model, new_admin_class)
 
 
-<<<<<<< HEAD
 def replace_admin_for_models(pairs: tuple[type[models.Model], type], admin_site: admin.AdminSite | None = None):
-=======
-def replace_admin_for_models(
-    pairs: Iterable[tuple[type[models.Model], type]], admin_site: admin.AdminSite | None = None
-):
->>>>>>> a0db3dea
     """
     :param pairs: Iterable of (model class, admin mixin class) tuples
     :param admin_site: AdminSite instance
