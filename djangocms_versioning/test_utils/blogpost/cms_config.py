--- conflicted
+++ resolved
@@ -2,7 +2,7 @@
 
 from djangocms_versioning.versionable import Versionable
 
-from .models import BlogContent, BlogPost, Comment
+from .models import BlogContent, BlogPost, CommentContent
 
 
 class BlogpostCMSConfig(CMSAppConfig):
@@ -14,10 +14,6 @@
         ),
         Versionable(
             grouper=BlogPost,
-            content=Comment,
-<<<<<<< HEAD
-        )
-=======
+            content=CommentContent,
         ),
->>>>>>> a2552d03
     ]