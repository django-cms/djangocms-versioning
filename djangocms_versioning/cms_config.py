import collections

from django.conf import settings
from django.core.exceptions import ImproperlyConfigured
from django.utils.functional import cached_property

from cms.app_base import CMSAppConfig, CMSAppExtension
<<<<<<< HEAD
from cms.models import PageContent
=======
from cms.models import PageContent, Placeholder
>>>>>>> 9346e80c

from .datastructures import VersionableItem, default_copy
from .helpers import (
    inject_generic_relation_to_version,
    register_versionadmin_proxy,
    replace_admin_for_models,
    replace_default_manager,
)


class VersioningCMSExtension(CMSAppExtension):

    def __init__(self):
        self.versionables = []

    @cached_property
    def versionables_by_content(self):
        return {versionable.content_model: versionable for versionable in self.versionables}

    def is_content_model_versioned(self, content_model):
        """Checks if provided content model supports versioning.
        """
        return content_model in self.versionables_by_content

    @cached_property
    def versionables_by_grouper(self):
        return {versionable.grouper_model: versionable for versionable in self.versionables}

    def is_grouper_model_versioned(self, grouper_model):
        return grouper_model in self.versionables_by_grouper

    def handle_versioning_setting(self, cms_config):
        """Check the versioning setting has been correctly set
        and add it to the masterlist if all is ok
        """
        # First check that versioning is correctly defined
        if not hasattr(cms_config, 'versioning'):
            raise ImproperlyConfigured(
                "versioning must be defined in cms_config.py")
        if not isinstance(cms_config.versioning, collections.abc.Iterable):
            raise ImproperlyConfigured(
                "versioning not defined as an iterable")
        for versionable in cms_config.versioning:
            if not isinstance(versionable, VersionableItem):
                raise ImproperlyConfigured(
                    "{!r} is not a subclass of djangocms_versioning.datastructures.VersionableItem".format(versionable))
            # NOTE: Do not use the cached property here as this is
            # still changing and needs to be calculated on the fly
            registered_so_far = [v.content_model for v in self.versionables]
            if versionable.content_model in registered_so_far:
                raise ImproperlyConfigured(
                    "{!r} has already been registered".format(versionable.content_model))
            # Checks passed. Add versionable to our master list
            self.versionables.append(versionable)

    def handle_admin_classes(self, cms_config):
        """Replaces admin model classes for all registered content types
        with an admin model class that inherits from VersioningAdminMixin.
        """
        replace_admin_for_models(
            [versionable.content_model for versionable in cms_config.versioning],
        )

    def handle_version_admin(self, cms_config):
        """
        Registers version admin for all registered content types
        with filtering by content type applied, so only versions for
        that specific content type are shown.
        """
        for versionable in cms_config.versioning:
            register_versionadmin_proxy(versionable)

    def handle_content_model_generic_relation(self, cms_config):
        """Adds `versions` GenericRelation field to all provided
        content models.
        """
        for versionable in cms_config.versioning:
            inject_generic_relation_to_version(versionable.content_model)

    def handle_content_model_manager(self, cms_config):
        """Replaces default manager in provided content models with
        one inheriting from PublishedContentManagerMixin.
        """
        for versionable in cms_config.versioning:
            replace_default_manager(versionable.content_model)

    def configure_app(self, cms_config):
        self.handle_versioning_setting(cms_config)
        self.handle_admin_classes(cms_config)
        self.handle_version_admin(cms_config)
<<<<<<< HEAD
        self.handle_content_model_generic_relation(cms_config)
        self.handle_content_model_manager(cms_config)


class VersioningCMSConfig(CMSAppConfig):
    djangocms_versioning_enabled = True
=======


def copy_page_content(original_content):
    """Copy the PageContent object and deepcopy its
    placeholders and plugins
    """
    # Copy content object
    content_fields = {
        field.name: getattr(original_content, field.name)
        for field in PageContent._meta.fields
        # don't copy primary key because we're creating a new obj
        if PageContent._meta.pk.name != field.name
    }
    new_content = PageContent.objects.create(**content_fields)

    # Copy placeholders
    new_placeholders = []
    for placeholder in original_content.placeholders.all():
        placeholder_fields = {
            field.name: getattr(placeholder, field.name)
            for field in Placeholder._meta.fields
            # don't copy primary key because we're creating a new obj
            # and handle the source field later
            if field.name not in [Placeholder._meta.pk.name, 'source']
        }
        if placeholder.source:
            placeholder_fields['source'] = new_content
        new_placeholder = Placeholder.objects.create(**placeholder_fields)
        # Copy plugins
        placeholder.copy_plugins(new_placeholder)
        new_placeholders.append(new_placeholder)
    new_content.placeholders.add(*new_placeholders)

    return new_content


class VersioningCMSConfig(CMSAppConfig):
    """Implement versioning for core cms models
    """
    djangocms_versioning_enabled = getattr(
        settings, 'VERSIONING_CMS_MODELS_ENABLED', True)
>>>>>>> 9346e80c
    versioning = [
        VersionableItem(
            content_model=PageContent,
            grouper_field_name='page',
<<<<<<< HEAD
            copy_function=default_copy,
=======
            copy_function=copy_page_content,
>>>>>>> 9346e80c
        ),
    ]<|MERGE_RESOLUTION|>--- conflicted
+++ resolved
@@ -5,11 +5,7 @@
 from django.utils.functional import cached_property
 
 from cms.app_base import CMSAppConfig, CMSAppExtension
-<<<<<<< HEAD
-from cms.models import PageContent
-=======
 from cms.models import PageContent, Placeholder
->>>>>>> 9346e80c
 
 from .datastructures import VersionableItem, default_copy
 from .helpers import (
@@ -100,14 +96,8 @@
         self.handle_versioning_setting(cms_config)
         self.handle_admin_classes(cms_config)
         self.handle_version_admin(cms_config)
-<<<<<<< HEAD
         self.handle_content_model_generic_relation(cms_config)
         self.handle_content_model_manager(cms_config)
-
-
-class VersioningCMSConfig(CMSAppConfig):
-    djangocms_versioning_enabled = True
-=======
 
 
 def copy_page_content(original_content):
@@ -149,15 +139,10 @@
     """
     djangocms_versioning_enabled = getattr(
         settings, 'VERSIONING_CMS_MODELS_ENABLED', True)
->>>>>>> 9346e80c
     versioning = [
         VersionableItem(
             content_model=PageContent,
             grouper_field_name='page',
-<<<<<<< HEAD
-            copy_function=default_copy,
-=======
             copy_function=copy_page_content,
->>>>>>> 9346e80c
         ),
     ]