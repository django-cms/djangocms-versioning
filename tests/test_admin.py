from unittest.mock import patch

<<<<<<< HEAD
from django.apps import apps
=======
from freezegun import freeze_time

>>>>>>> b74ebd9b
from django.contrib import admin
from django.test import RequestFactory

from cms.test_utils.testcases import CMSTestCase

import djangocms_versioning.helpers
from djangocms_versioning.admin import VersioningAdminMixin
from djangocms_versioning.helpers import (
    replace_admin_for_models,
    versioning_admin_factory,
)
from djangocms_versioning.test_utils import factories
from djangocms_versioning.test_utils.blogpost.models import BlogContent
from djangocms_versioning.test_utils.polls.models import Answer, Poll, PollContent


class AdminVersioningTestCase(CMSTestCase):

    def test_admin_factory(self):
        """Test that `versioning_admin_factory` creates a class based on
        provided admin class
        """
        admin_class = type('TestAdmin', (admin.ModelAdmin, ), {})

        new_admin_class = versioning_admin_factory(admin_class)
        mro = new_admin_class.mro()

        # both base classes are used
        self.assertTrue(issubclass(new_admin_class, admin_class))
        self.assertTrue(issubclass(new_admin_class, VersioningAdminMixin))

        # VersioningAdminMixin takes precedence over user-defined class
        self.assertTrue(mro.index(VersioningAdminMixin) < mro.index(admin_class))


class AdminReplaceVersioningTestCase(CMSTestCase):

    def setUp(self):
        self.model = Poll
        self.site = admin.AdminSite()
        self.admin_class = type('TestAdmin', (admin.ModelAdmin, ), {})

    def test_replace_admin_on_unregistered_model(self):
        """Test that calling `replace_admin_for_models` with a model that
        isn't registered in admin is a no-op.
        """
        replace_admin_for_models([self.model], self.site)

        self.assertNotIn(self.model, self.site._registry)

    def test_replace_admin_on_registered_models_default_site(self):
        with patch.object(djangocms_versioning.helpers, '_replace_admin_for_model') as mock:
            replace_admin_for_models([PollContent])

        mock.assert_called_with(admin.site._registry[PollContent], admin.site)

    def test_replace_admin_on_registered_models(self):
        self.site.register(self.model, self.admin_class)
        self.site.register(Answer, self.admin_class)
        models = [self.model, Answer]

        replace_admin_for_models(models, self.site)

        for model in models:
            self.assertIn(model, self.site._registry)
            self.assertIn(self.admin_class, self.site._registry[model].__class__.mro())
            self.assertIn(VersioningAdminMixin, self.site._registry[model].__class__.mro())

    def test_replace_default_admin_on_registered_model(self):
        """Test that registering a model without specifying own
        ModelAdmin class still results in overridden admin class.
        """
        self.site.register(self.model)

        replace_admin_for_models([self.model], self.site)

        self.assertIn(self.model, self.site._registry)
        self.assertIn(VersioningAdminMixin, self.site._registry[self.model].__class__.mro())

    def test_replace_admin_again(self):
        """Test that, if a model's admin class already subclasses
        VersioningAdminMixin, nothing happens.
        """
        version_admin = versioning_admin_factory(self.admin_class)
        self.site.register(self.model, version_admin)

        replace_admin_for_models([self.model], self.site)

        self.assertIn(self.model, self.site._registry)
        self.assertEqual(self.site._registry[self.model].__class__, version_admin)


<<<<<<< HEAD
class AdminAddVersionTestCase(CMSTestCase):

    def setUp(self):
        admin_class = type(
             'PollModelAdmin', (VersioningAdminMixin, admin.ModelAdmin), {})
        admin_site = admin.AdminSite()
        self.model_admin = admin_class(model=PollContent, admin_site=admin_site)

    def test_version_is_added_for_change_false(self):
        p1 = Poll.objects.create(name="p1")
        pc1 = PollContent.objects.create(text="blah", language="en", poll=p1)
        request = RequestFactory().get('/admin/polls/pollcontent/')
        self.model_admin.save_model(request, pc1, None, change=False)
        extension = apps.get_app_config('djangocms_versioning').cms_extension
        version_model_class = extension.content_to_version_models[PollContent]
        check_obj = version_model_class.objects.get(content_id=pc1)
        self.assertTrue(check_obj)

    def test_version_is_not_added_for_change_true(self):
        p2 = Poll.objects.create(name="p2")
        pc2 = PollContent.objects.create(text="no blah blah", language="en", poll=p2)
        request = RequestFactory().get('/admin/polls/pollcontent/')
        self.model_admin.save_model(request, pc2, None, change=True)
        extension = apps.get_app_config('djangocms_versioning').cms_extension
        version_model_class = extension.content_to_version_models[PollContent]
        check_obj_exist = version_model_class.objects.filter(content_id=pc2.id).exists()
        self.assertFalse(check_obj_exist)
=======
class ContentAdminChangelistTestCase(CMSTestCase):

    def _get_admin_class_obj(self, content_model):
        """Helper method to set up a model admin class that derives
        from VersioningAdminMixin
        """
        admin_class = type(
            'VersioningModelAdmin', (VersioningAdminMixin, admin.ModelAdmin), {})
        admin_site = admin.AdminSite()
        return admin_class(model=content_model, admin_site=admin_site)

    def test_only_fetches_latest_content_records(self):
        """Returns content records of the latest content
        """
        model_admin = self._get_admin_class_obj(PollContent)
        poll1 = factories.PollFactory()
        poll2 = factories.PollFactory()
        # Make sure django sets the created date far in the past
        with freeze_time('2014-01-01'):
            factories.PollContentWithVersionFactory.create_batch(
                2, poll=poll1)
            factories.PollContentWithVersionFactory(poll=poll2)
        # For these the created date will be now
        poll_content1 = factories.PollContentWithVersionFactory(poll=poll1)
        poll_content2 = factories.PollContentWithVersionFactory(poll=poll2)
        poll_content3 = factories.PollContentWithVersionFactory()
        request = RequestFactory().get('/admin/polls/pollcontent/')

        admin_queryset = model_admin.get_queryset(request)

        self.assertQuerysetEqual(
            admin_queryset,
            [poll_content1.pk, poll_content2.pk, poll_content3.pk],
            transform=lambda x: x.pk,
            ordered=False
        )

    def test_records_filtering_is_generic(self):
        """Check there's nothing specific to polls hardcoded in
        VersioningAdminMixin.get_queryset. This repeats a similar test
        for PollContent, but using BlogContent instead.
        """
        model_admin = self._get_admin_class_obj(BlogContent)
        post = factories.BlogPostFactory()
        # Make sure django sets the created date far in the past
        with freeze_time('2016-06-06'):
            factories.BlogContentWithVersionFactory(blogpost=post)
        # For these the created date will be now
        blog_content1 = factories.BlogContentWithVersionFactory(blogpost=post)
        blog_content2 = factories.BlogContentWithVersionFactory()
        request = RequestFactory().get('/admin/blogpost/blogcontent/')

        admin_queryset = model_admin.get_queryset(request)

        self.assertQuerysetEqual(
            admin_queryset,
            [blog_content1.pk, blog_content2.pk],
            transform=lambda x: x.pk,
            ordered=False
        )
>>>>>>> b74ebd9b
<|MERGE_RESOLUTION|>--- conflicted
+++ resolved
@@ -1,11 +1,8 @@
 from unittest.mock import patch
 
-<<<<<<< HEAD
-from django.apps import apps
-=======
 from freezegun import freeze_time
 
->>>>>>> b74ebd9b
+from django.apps import apps
 from django.contrib import admin
 from django.test import RequestFactory
 
@@ -98,7 +95,6 @@
         self.assertEqual(self.site._registry[self.model].__class__, version_admin)
 
 
-<<<<<<< HEAD
 class AdminAddVersionTestCase(CMSTestCase):
 
     def setUp(self):
@@ -126,7 +122,8 @@
         version_model_class = extension.content_to_version_models[PollContent]
         check_obj_exist = version_model_class.objects.filter(content_id=pc2.id).exists()
         self.assertFalse(check_obj_exist)
-=======
+
+
 class ContentAdminChangelistTestCase(CMSTestCase):
 
     def _get_admin_class_obj(self, content_model):
@@ -186,5 +183,4 @@
             [blog_content1.pk, blog_content2.pk],
             transform=lambda x: x.pk,
             ordered=False
-        )
->>>>>>> b74ebd9b
+        )