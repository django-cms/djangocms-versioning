--- conflicted
+++ resolved
@@ -7,7 +7,7 @@
 
 from cms.utils.urlutils import add_url_parameters, admin_reverse
 
-from .constants import GROUPER_PARAM, DRAFT
+from .constants import DRAFT, GROUPER_PARAM
 from .managers import PublishedContentManagerMixin
 from .versionables import _cms_extension
 
@@ -173,32 +173,7 @@
     versionable = _cms_extension().versionables_by_grouper[grouper.__class__]
     return _version_list_url(versionable, **{
         GROUPER_PARAM: str(grouper.pk)
-<<<<<<< HEAD
     })
-
-
-def emit_content_change(version):
-    """
-    Sends a content change signal for djangocms-internalsearch
-    if installed. It is used for re-indexing version state info
-    """
-    try:
-        from djangocms_internalsearch.signals import content_object_state_change
-    except ImportError:
-        return
-
-    from djangocms_internalsearch.helpers import get_internalsearch_model_config
-
-    try:
-        get_internalsearch_model_config(version.content.__class__)
-    except IndexError:
-        # model is not registered with internal search
-        return
-
-    content_object_state_change.send(
-        sender=version.__class__,
-        content_object=version.content,
-    )
 
 
 def is_content_editable(placeholder, user):
@@ -210,7 +185,4 @@
     """
     from .models import Version
     version = Version.objects.get_for_content(placeholder.source)
-    return version.state == DRAFT
-=======
-    })
->>>>>>> f3ef564b
+    return version.state == DRAFT