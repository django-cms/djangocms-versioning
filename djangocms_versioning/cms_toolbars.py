--- conflicted
+++ resolved
@@ -111,14 +111,9 @@
 
     def post_template_populate(self):
         super(VersioningToolbar, self).post_template_populate()
-<<<<<<< HEAD
         self._add_publish_button()
+        self._add_versioning_menu()
 
 
 toolbar_pool.unregister(PlaceholderToolbar)
-toolbar_pool.register(VersioningToolbar)
-=======
-        self._add_edit_button()
-        self._add_publish_button()
-        self._add_versioning_menu()
->>>>>>> 10065131
+toolbar_pool.register(VersioningToolbar)