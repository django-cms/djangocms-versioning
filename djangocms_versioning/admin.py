--- conflicted
+++ resolved
@@ -31,11 +31,7 @@
 
 
 class VersioningChangeListMixin:
-<<<<<<< HEAD
     """Mixin used for ChangeList classes of content models."""
-
-=======
->>>>>>> 1ab0ae0f
     def get_queryset(self, request):
         """Limit the content model queryset to latest versions only."""
         queryset = super().get_queryset(request)
@@ -46,13 +42,9 @@
 def versioning_change_list_factory(base_changelist_cls):
     """Generate a ChangeList class to use for the content model"""
     return type(
-<<<<<<< HEAD
-        'Versioned' + base_changelist_cls.__name__,
+        "Versioned" + base_changelist_cls.__name__,
         (VersioningChangeListMixin, base_changelist_cls),
-        {},
-=======
-        "Versioned" + ChangeList.__name__, (VersioningChangeListMixin, ChangeList), {}
->>>>>>> 1ab0ae0f
+        {}
     )
 
 
@@ -89,20 +81,14 @@
 
     change_form_template = "djangocms_versioning/admin/mixin/change_form.html"
 
-<<<<<<< HEAD
-    def render_change_form(self, request, context, add=False, change=False, form_url='', obj=None):
-        """Add a link to the version table to the change form view"""
-        if 'versioning_fallback_change_form_template' not in context:
-            context['versioning_fallback_change_form_template'] = super().change_form_template
-=======
     def render_change_form(
         self, request, context, add=False, change=False, form_url="", obj=None
     ):
+        """Add a link to the version table to the change form view"""
         if "versioning_fallback_change_form_template" not in context:
             context[
                 "versioning_fallback_change_form_template"
             ] = super().change_form_template
->>>>>>> 1ab0ae0f
 
         return super().render_change_form(request, context, add, change, form_url, obj)
 
