from unittest.mock import Mock

from django.apps import apps
from django.contrib import admin
from django.core.exceptions import ImproperlyConfigured

from cms.app_registration import get_cms_config_apps, get_cms_extension_apps
from cms.test_utils.testcases import CMSTestCase
from cms.utils.setup import setup_cms_apps

from djangocms_versioning.admin import VersioningAdminMixin
from djangocms_versioning.cms_config import VersioningCMSExtension
<<<<<<< HEAD
from djangocms_versioning.test_utils.blogpost.cms_config import BlogpostCMSConfig
from djangocms_versioning.test_utils.blogpost.models import (
    BlogContent,
    BlogPost,
    CommentContent,
)
from djangocms_versioning.test_utils.polls.cms_config import PollsCMSConfig
from djangocms_versioning.test_utils.polls.models import Poll, PollContent
from djangocms_versioning.versionable import Versionable, VersionableList
=======
from djangocms_versioning.datastructures import VersionableItem
from djangocms_versioning.test_utils.blogpost.cms_config import (
    BlogpostCMSConfig,
)
from djangocms_versioning.test_utils.blogpost.models import (
    BlogContent,
    Comment,
)
from djangocms_versioning.test_utils.polls.cms_config import PollsCMSConfig
from djangocms_versioning.test_utils.polls.models import PollContent
>>>>>>> d0f6b8e8


class CMSConfigUnitTestCase(CMSTestCase):

    def test_missing_cms_config_attribute(self):
        """
        Tests, if the versioning attribute has not been specified,
        an ImproperlyConfigured exception is raised
        """
        extensions = VersioningCMSExtension()
        cms_config = Mock(spec=[],
                          djangocms_versioning_enabled=True)
        with self.assertRaises(ImproperlyConfigured):
            extensions.handle_versioning_setting(cms_config)

    def test_raises_exception_if_versioning_not_iterable(self):
        """Tests ImproperlyConfigured exception is raised if
        versioning setting is not an iterable
        """
        extensions = VersioningCMSExtension()
        cms_config = Mock(
            spec=[],
            djangocms_versioning_enabled=True,
<<<<<<< HEAD
            versioning=Versionable(grouper=Poll, content=PollContent)
=======
            versioning=VersionableItem(content_model=PollContent, grouper_field_name='poll')
>>>>>>> d0f6b8e8
        )
        with self.assertRaises(ImproperlyConfigured):
            extensions.handle_versioning_setting(cms_config)

    def test_raises_exception_if_not_versionable_class(self):
        """Tests ImproperlyConfigured exception is raised if elements
<<<<<<< HEAD
        in the versioning list are not instances of Versionable classes
=======
        in the versioning list are not instances of VersionableItem classes
>>>>>>> d0f6b8e8
        """
        extensions = VersioningCMSExtension()
        cms_config = Mock(spec=[],
                          djangocms_versioning_enabled=True,
                          versioning=['aaa', {}])
        with self.assertRaises(ImproperlyConfigured):
            extensions.handle_versioning_setting(cms_config)

    def test_versionables_list_created(self):
        """Test handle_versioning_setting method adds all the
        models into the versionables list
        """
        extension = VersioningCMSExtension()
<<<<<<< HEAD
        poll_versionable = Versionable(grouper=Poll, content=PollContent)
        blog_versionable = Versionable(grouper=BlogPost, content=BlogContent)
=======
        poll_versionable = VersionableItem(content_model=PollContent, grouper_field_name='poll')
        blog_versionable = VersionableItem(content_model=BlogContent, grouper_field_name='blogpost')
>>>>>>> d0f6b8e8
        cms_config = Mock(
            spec=[],
            djangocms_versioning_enabled=True,
            versioning=[poll_versionable, blog_versionable]
        )
        extension.handle_versioning_setting(cms_config)
        self.assertListEqual(
            extension.versionables, [poll_versionable, blog_versionable])

    def test_handle_content_admin_classes(self):
        """Test handle_admin_classes replaces the admin model class
        with an admin model class that inherits from VersioningAdminMixin
        """
        extensions = VersioningCMSExtension()
        cms_config = Mock(
            spec=[], djangocms_versioning_enabled=True,
<<<<<<< HEAD
            versioning=VersionableList([Versionable(grouper=Poll, content=PollContent)]))
=======
            versioning=[VersionableItem(content_model=PollContent, grouper_field_name='poll')])
>>>>>>> d0f6b8e8
        extensions.handle_admin_classes(cms_config)
        self.assertIn(PollContent, admin.site._registry)
        self.assertIn(
            VersioningAdminMixin,
            admin.site._registry[PollContent].__class__.mro()
        )


class VersioningIntegrationTestCase(CMSTestCase):

    def setUp(self):
        # The results of get_cms_extension_apps and get_cms_config_apps
        # are cached. Clear this cache because installed apps change
        # between tests and therefore unlike in a live environment,
        # results of this function can change between tests
        get_cms_extension_apps.cache_clear()
        get_cms_config_apps.cache_clear()

    def test_all_versionables_collected(self):
        """Check that all version models defined in cms_config.py
        are collected into a list
        """
        setup_cms_apps()  # discover and run all cms_config.py files
        app = apps.get_app_config('djangocms_versioning')
        poll_versionable = PollsCMSConfig.versioning[0]
        blog_versionable = BlogpostCMSConfig.versioning[0]
<<<<<<< HEAD
        comment_versionable = BlogpostCMSConfig.versioning[1]
        self.assertListEqual(
            app.cms_extension.versionables,
            [poll_versionable, blog_versionable, comment_versionable]
=======
        self.assertListEqual(
            app.cms_extension.versionables,
            [poll_versionable, blog_versionable]
>>>>>>> d0f6b8e8
        )

    def test_admin_classes_reregistered(self):
        """Integration test that all content models that are registered
        with the admin have their admin class overridden with a
        subclass of VersioningAdminMixin
        """
        setup_cms_apps()  # discover and run all cms_config.py files
        # Check PollContent has had its admin class modified
        self.assertIn(PollContent, admin.site._registry)
        self.assertIn(
            VersioningAdminMixin,
            admin.site._registry[PollContent].__class__.mro()
        )
        # Check BlogContent has had its admin class modified
        self.assertIn(BlogContent, admin.site._registry)
        self.assertIn(
            VersioningAdminMixin,
            admin.site._registry[BlogContent].__class__.mro()
        )
        # Check that CommentContent were not registered to the admin
        # (they are defined in cms_config.py but are not registered
        # to the admin)
<<<<<<< HEAD
        self.assertNotIn(CommentContent, admin.site._registry)
=======
        self.assertNotIn(Comment, admin.site._registry)
>>>>>>> d0f6b8e8
<|MERGE_RESOLUTION|>--- conflicted
+++ resolved
@@ -10,17 +10,6 @@
 
 from djangocms_versioning.admin import VersioningAdminMixin
 from djangocms_versioning.cms_config import VersioningCMSExtension
-<<<<<<< HEAD
-from djangocms_versioning.test_utils.blogpost.cms_config import BlogpostCMSConfig
-from djangocms_versioning.test_utils.blogpost.models import (
-    BlogContent,
-    BlogPost,
-    CommentContent,
-)
-from djangocms_versioning.test_utils.polls.cms_config import PollsCMSConfig
-from djangocms_versioning.test_utils.polls.models import Poll, PollContent
-from djangocms_versioning.versionable import Versionable, VersionableList
-=======
 from djangocms_versioning.datastructures import VersionableItem
 from djangocms_versioning.test_utils.blogpost.cms_config import (
     BlogpostCMSConfig,
@@ -31,7 +20,6 @@
 )
 from djangocms_versioning.test_utils.polls.cms_config import PollsCMSConfig
 from djangocms_versioning.test_utils.polls.models import PollContent
->>>>>>> d0f6b8e8
 
 
 class CMSConfigUnitTestCase(CMSTestCase):
@@ -55,22 +43,14 @@
         cms_config = Mock(
             spec=[],
             djangocms_versioning_enabled=True,
-<<<<<<< HEAD
-            versioning=Versionable(grouper=Poll, content=PollContent)
-=======
             versioning=VersionableItem(content_model=PollContent, grouper_field_name='poll')
->>>>>>> d0f6b8e8
         )
         with self.assertRaises(ImproperlyConfigured):
             extensions.handle_versioning_setting(cms_config)
 
     def test_raises_exception_if_not_versionable_class(self):
         """Tests ImproperlyConfigured exception is raised if elements
-<<<<<<< HEAD
-        in the versioning list are not instances of Versionable classes
-=======
         in the versioning list are not instances of VersionableItem classes
->>>>>>> d0f6b8e8
         """
         extensions = VersioningCMSExtension()
         cms_config = Mock(spec=[],
@@ -84,13 +64,8 @@
         models into the versionables list
         """
         extension = VersioningCMSExtension()
-<<<<<<< HEAD
-        poll_versionable = Versionable(grouper=Poll, content=PollContent)
-        blog_versionable = Versionable(grouper=BlogPost, content=BlogContent)
-=======
         poll_versionable = VersionableItem(content_model=PollContent, grouper_field_name='poll')
         blog_versionable = VersionableItem(content_model=BlogContent, grouper_field_name='blogpost')
->>>>>>> d0f6b8e8
         cms_config = Mock(
             spec=[],
             djangocms_versioning_enabled=True,
@@ -107,11 +82,7 @@
         extensions = VersioningCMSExtension()
         cms_config = Mock(
             spec=[], djangocms_versioning_enabled=True,
-<<<<<<< HEAD
-            versioning=VersionableList([Versionable(grouper=Poll, content=PollContent)]))
-=======
             versioning=[VersionableItem(content_model=PollContent, grouper_field_name='poll')])
->>>>>>> d0f6b8e8
         extensions.handle_admin_classes(cms_config)
         self.assertIn(PollContent, admin.site._registry)
         self.assertIn(
@@ -138,16 +109,10 @@
         app = apps.get_app_config('djangocms_versioning')
         poll_versionable = PollsCMSConfig.versioning[0]
         blog_versionable = BlogpostCMSConfig.versioning[0]
-<<<<<<< HEAD
         comment_versionable = BlogpostCMSConfig.versioning[1]
         self.assertListEqual(
             app.cms_extension.versionables,
             [poll_versionable, blog_versionable, comment_versionable]
-=======
-        self.assertListEqual(
-            app.cms_extension.versionables,
-            [poll_versionable, blog_versionable]
->>>>>>> d0f6b8e8
         )
 
     def test_admin_classes_reregistered(self):
@@ -168,11 +133,7 @@
             VersioningAdminMixin,
             admin.site._registry[BlogContent].__class__.mro()
         )
-        # Check that CommentContent were not registered to the admin
+        # Check that Comments were not registered to the admin
         # (they are defined in cms_config.py but are not registered
         # to the admin)
-<<<<<<< HEAD
-        self.assertNotIn(CommentContent, admin.site._registry)
-=======
-        self.assertNotIn(Comment, admin.site._registry)
->>>>>>> d0f6b8e8
+        self.assertNotIn(Comment, admin.site._registry)