import copy

from django.conf import settings
from django.contrib.contenttypes.fields import GenericForeignKey
from django.contrib.contenttypes.models import ContentType
from django.db import models, transaction
from django.utils import timezone
from django.utils.formats import localize
from django.utils.translation import gettext_lazy as _
from django_fsm import FSMField, can_proceed, transition

from . import constants, versionables
from .conditions import (
    Conditions,
    draft_is_locked,
    draft_is_not_locked,
    in_state,
    is_not_locked,
)
from .conf import ALLOW_DELETING_VERSIONS, LOCK_VERSIONS
from .operations import send_post_version_operation, send_pre_version_operation

try:
    from djangocms_internalsearch.helpers import emit_content_change
except ImportError:
    emit_content_change = None


not_draft_error = _("Version is not a draft")
lock_error_message = _("Action Denied. The latest version is locked by {user}")
lock_draft_error_message = _("Action Denied. The draft version is locked by {user}")


def allow_deleting_versions(collector, field, sub_objs, using):
    if ALLOW_DELETING_VERSIONS:
        models.SET_NULL(collector, field, sub_objs, using)
    else:
        models.PROTECT(collector, field, sub_objs, using)


class VersionQuerySet(models.QuerySet):
    def get_for_content(self, content_object):
        """Returns Version object corresponding to provided content object
        """
        if hasattr(content_object, "_version_cache"):
            return content_object._version_cache
        versionable = versionables.for_content(content_object)
        version = self.get(
            object_id=content_object.pk, content_type__in=versionable.content_types
        )
        content_object._version_cache = version
        return version

    def filter_by_grouper(self, grouper_object):
        """Returns a list of Version objects for the provided grouper
        object
        """
        versionable = versionables.for_grouper(grouper_object)
        return self.filter_by_grouping_values(
            versionable, **{versionable.grouper_field_name: grouper_object}
        )

    def filter_by_grouping_values(self, versionable, **kwargs):
        """Returns a list of Version objects for the provided grouping
        values (unique grouper version list)
        """
        content_objects = versionable.for_grouping_values(**kwargs)
        return self.filter(
            object_id__in=content_objects, content_type__in=versionable.content_types
        )

    def filter_by_content_grouping_values(self, content):
        """Returns a list of Version objects for grouping values taken
       from provided content object. In other words:
       it uses the content instance property values as filter parameters
        """
        versionable = versionables.for_content(content)
        content_objects = versionable.for_content_grouping_values(content)
        return self.filter(
            object_id__in=content_objects, content_type__in=versionable.content_types
        )


class Version(models.Model):

    created = models.DateTimeField(auto_now_add=True, verbose_name=_("Created"))
    modified = models.DateTimeField(default=timezone.now, verbose_name=_("Modified"))
    created_by = models.ForeignKey(
        settings.AUTH_USER_MODEL, on_delete=models.PROTECT, verbose_name=_("author")
    )
<<<<<<< HEAD
    number = models.CharField(max_length=11, verbose_name="#")
    content_type = models.ForeignKey(ContentType, on_delete=models.PROTECT)
=======
    number = models.CharField(max_length=11)
    content_type = models.ForeignKey(
        ContentType,
        on_delete=models.PROTECT,
        related_name="cms_versions"
    )
>>>>>>> 2ce8647d
    object_id = models.PositiveIntegerField()
    content = GenericForeignKey("content_type", "object_id")
    state = FSMField(
        default=constants.DRAFT,
        choices=constants.VERSION_STATES,
        verbose_name=_("status"),
        protected=True,
    )
    locked_by = models.ForeignKey(
        settings.AUTH_USER_MODEL,
        on_delete=models.SET_NULL,  # Deleting a user removes the lock
        null=True,
        default=None,
        verbose_name=_("locked by"),
        related_name="locking_users",
    )

    source = models.ForeignKey(
        "self",
        null=True,
        blank=True,
        on_delete=allow_deleting_versions,
        verbose_name=_("source"),
    )
    objects = VersionQuerySet.as_manager()

    class Meta:
        unique_together = ("content_type", "object_id")
        permissions = (
            ("delete_versionlock", "Can unlock verision"),
        )

    def __str__(self):
        return f"Version #{self.pk}"

    def verbose_name(self):
        return _("Version #{number} ({state} {date})").format(
            number=self.number,
            state=dict(constants.VERSION_STATES)[self.state],
            date=localize(self.created, settings.DATETIME_FORMAT),
        )

    def short_name(self):
        return _("Version #{number} ({state})").format(
            number=self.number, state=dict(constants.VERSION_STATES)[self.state]
        )

    def locked_message(self):
        if self.locked_by:
            return _("Locked by %(user)s") % {"user": self.locked_by}
        return ""

    def delete(self, using=None, keep_parents=False):
        """Deleting a version deletes the grouper
        as well if we are deleting the last version."""

        def get_grouper_name(ContentModel, GrouperModel):
            for field in ContentModel._meta.fields:
                if getattr(field, "related_model", None) == GrouperModel:
                    return field.name

        grouper = self.grouper
        ContentModel = self.content._meta.model

        grouper_name = get_grouper_name(ContentModel, grouper._meta.model)
        querydict = {f"{grouper_name}__pk": grouper.pk}
        count = ContentModel._original_manager.filter(**querydict).count()

        self.content.delete()
        deleted = super().delete(using=using, keep_parents=keep_parents)
        deleted[1]["last"] = False
        if count == 1:
            grouper.delete()
            deleted[1]["last"] = True
        return deleted

    def save(self, **kwargs):
        created = not self.pk
        # On version creation
        if created:
            # trigger pre operation signal
            action_token = send_pre_version_operation(
                constants.OPERATION_DRAFT, version=self
            )
            # Set the version number
            self.number = self.make_version_number()
        if self.pk is None and self.state == constants.DRAFT:
            # A new draft version is locked by default
            if LOCK_VERSIONS and self.locked_by is None:
                # create a lock
                self.locked_by = self.created_by
        elif self.state != constants.DRAFT:
            # A any other state than draft has no lock, an existing lock should be removed
            self.locked_by = None

        super().save(**kwargs)
        # Only one draft version is allowed per unique grouping values.
        # Set all other drafts to archived
        if self.state == constants.DRAFT:
            if created:
                pks_for_grouping_values = self.versionable.for_content_grouping_values(
                    self.content
                ).values_list("pk", flat=True)
                to_archive = Version.objects.exclude(pk=self.pk).filter(
                    state=constants.DRAFT,
                    object_id__in=pks_for_grouping_values,
                    content_type=self.content_type,
                )
                for version in to_archive:
                    version.archive(self.created_by)
                on_draft_create = self.versionable.on_draft_create
                if on_draft_create:
                    on_draft_create(self)
                # trigger post operation signal
                send_post_version_operation(
                    constants.OPERATION_DRAFT, version=self, token=action_token
                )
            if emit_content_change:
                emit_content_change(self.content, created=created)

    def make_version_number(self):
        """
        Create a version number for each version
        """
        # Get the latest version object
        latest_version = (
            Version.objects.filter_by_content_grouping_values(self.content)
            .order_by("-pk")
            .first()
        )
        # If no previous version exists start at 1
        if not latest_version:
            return 1
        return int(latest_version.number) + 1

    @property
    def versionable(self):
        """Helper property to get the versionable for the content type
        of the version
        """
        return versionables.for_content(self.content)

    def convert_to_proxy(self):
        """Returns a copy of current Version object, but as an instance
        of its correct proxy model"""

        new_obj = copy.deepcopy(self)
        new_obj.__class__ = self.versionable.version_model_proxy
        return new_obj

    @property
    def grouper(self):
        """Helper property to get the grouper for the version
        """
        return getattr(self.content, self.versionable.grouper_field_name)

    @transaction.atomic
    def copy(self, created_by):
        """Creates a new Version object, with a copy of the related
        content object.
        Allows customization of how the content object will be copied
        when specified in cms_config.py

        This method needs to be ran in a transaction due to the fact that if
        models are partially created in the copy method a version is not attached.
        It needs to be that if anything goes wrong we should roll back the entire task.
        We shouldn't leave this to package developers to know to add this feature
        because not doing so leaves the db and versioning in a corrupt state where
        content models exist without a version.
        """
        copy_function = versionables.for_content(self.content).copy_function
        new_content = copy_function(self.content)

        new_version = Version.objects.create(
            content=new_content, source=self, created_by=created_by,
            **({"locked_by": created_by} if LOCK_VERSIONS else {}),
        )
        return new_version

    check_archive = Conditions(
        [
            in_state([constants.DRAFT], _("Version is not in draft state")),
            is_not_locked(lock_error_message),
        ]
    )

    def can_be_archived(self):
        return can_proceed(self._set_archive)

    def archive(self, user):
        """Change state to ARCHIVED"""
        # trigger pre operation signal
        action_token = send_pre_version_operation(
            constants.OPERATION_ARCHIVE, version=self
        )
        self._set_archive(user)
        self.modified = timezone.now()
        self.save()
        StateTracking.objects.create(
            version=self,
            old_state=constants.DRAFT,
            new_state=constants.ARCHIVED,
            user=user,
        )
        on_archive = self.versionable.on_archive
        if on_archive:
            on_archive(self)
        # trigger post operation signal
        send_post_version_operation(
            constants.OPERATION_ARCHIVE, version=self, token=action_token
        )
        if emit_content_change:
            emit_content_change(self.content)

    @transition(
        field=state,
        source=constants.DRAFT,
        target=constants.ARCHIVED,
        permission=check_archive.as_bool,
    )
    def _set_archive(self, user):
        """State machine transition method for moving version
        from DRAFT to ARCHIVED state.

        Please refrain from modifying data in this method, as
        state change is not guaranteed to be saved (making it
        possible to be left with inconsistent data)"""
        pass

    check_publish = Conditions(
        [in_state([constants.DRAFT], _("Version is not in draft state"))]
    )

    def can_be_published(self):
        return can_proceed(self._set_publish)

    def publish(self, user):
        """Change state to PUBLISHED and unpublish currently
        published versions"""
        # trigger pre operation signal
        action_token = send_pre_version_operation(
            constants.OPERATION_PUBLISH, version=self
        )
        self._set_publish(user)
        self.modified = timezone.now()
        self.save()
        StateTracking.objects.create(
            version=self,
            old_state=constants.DRAFT,
            new_state=constants.PUBLISHED,
            user=user,
        )
        # Only one published version is allowed per unique grouping values.
        # Set all other published versions to unpublished
        pks_for_grouping_values = self.versionable.for_content_grouping_values(
            self.content
        ).values_list("pk", flat=True)
        to_unpublish = Version.objects.exclude(pk=self.pk).filter(
            state=constants.PUBLISHED,
            object_id__in=pks_for_grouping_values,
            content_type=self.content_type,
        )
        for version in to_unpublish:
            version.unpublish(user)
        on_publish = self.versionable.on_publish
        if on_publish:
            on_publish(self)
        # trigger post operation signal
        send_post_version_operation(
            constants.OPERATION_PUBLISH, version=self, token=action_token
        )
        if emit_content_change:
            emit_content_change(self.content)

    @transition(
        field=state,
        source=constants.DRAFT,
        target=constants.PUBLISHED,
        permission=check_publish.as_bool,
    )
    def _set_publish(self, user):
        """State machine transition method for moving version
        from DRAFT to PUBLISHED state.

        Please refrain from modifying data in this method, as
        state change is not guaranteed to be saved (making it
        possible to be left with inconsistent data)"""
        pass

    check_unpublish = Conditions([
        in_state([constants.PUBLISHED], _("Version is not in published state")),
        draft_is_not_locked(lock_draft_error_message),
    ])

    def can_be_unpublished(self):
        return can_proceed(self._set_unpublish)

    def unpublish(self, user):
        """Change state to UNPUBLISHED"""
        # trigger pre operation signal
        action_token = send_pre_version_operation(
            constants.OPERATION_UNPUBLISH, version=self
        )
        self._set_unpublish(user)
        self.modified = timezone.now()
        self.save()
        StateTracking.objects.create(
            version=self,
            old_state=constants.PUBLISHED,
            new_state=constants.UNPUBLISHED,
            user=user,
        )
        on_unpublish = self.versionable.on_unpublish
        if on_unpublish:
            on_unpublish(self)
        # trigger post operation signal
        send_post_version_operation(
            constants.OPERATION_UNPUBLISH, version=self, token=action_token
        )
        if emit_content_change:
            emit_content_change(self.content)

    @transition(
        field=state,
        source=constants.PUBLISHED,
        target=constants.UNPUBLISHED,
        permission=check_unpublish.as_bool,
    )
    def _set_unpublish(self, user):
        """State machine transition method for moving version
        from PUBLISHED to UNPUBLISHED state.

        Please refrain from modifying data in this method, as
        state change is not guaranteed to be saved (making it
        possible to be left with inconsistent data)"""
        pass

    check_modify = Conditions(
        [
            in_state([constants.DRAFT], not_draft_error),
            draft_is_not_locked(lock_draft_error_message),
        ]
    )
    check_revert = Conditions(
        [
            in_state(
                [constants.ARCHIVED, constants.UNPUBLISHED],
                _("Version is not in archived or unpublished state"),
            ),
            draft_is_not_locked(lock_draft_error_message),
        ]
    )
    check_discard = Conditions(
        [
            in_state([constants.DRAFT], not_draft_error),
            is_not_locked(lock_error_message),
        ]
    )
    check_edit_redirect = Conditions(
        [
            in_state(
                [constants.DRAFT, constants.PUBLISHED],
                _("Version is not in draft or published state"),
            ),
            draft_is_not_locked(lock_draft_error_message),
        ]
    )
    check_lock = Conditions(
        [
            in_state([constants.DRAFT], not_draft_error),
            is_not_locked(_("Version is already locked"))
        ]
    )
    check_unlock = Conditions(
        [
            in_state([constants.DRAFT, constants.PUBLISHED], not_draft_error),
            draft_is_locked(_("Draft version is not locked"))
        ]
    )


class StateTracking(models.Model):
    version = models.ForeignKey(Version, on_delete=models.CASCADE)
    date = models.DateTimeField(auto_now_add=True)
    old_state = models.CharField(max_length=100, choices=constants.VERSION_STATES)
    new_state = models.CharField(max_length=100, choices=constants.VERSION_STATES)
    user = models.ForeignKey(settings.AUTH_USER_MODEL, on_delete=models.CASCADE)<|MERGE_RESOLUTION|>--- conflicted
+++ resolved
@@ -88,17 +88,12 @@
     created_by = models.ForeignKey(
         settings.AUTH_USER_MODEL, on_delete=models.PROTECT, verbose_name=_("author")
     )
-<<<<<<< HEAD
-    number = models.CharField(max_length=11, verbose_name="#")
-    content_type = models.ForeignKey(ContentType, on_delete=models.PROTECT)
-=======
     number = models.CharField(max_length=11)
     content_type = models.ForeignKey(
         ContentType,
         on_delete=models.PROTECT,
         related_name="cms_versions"
     )
->>>>>>> 2ce8647d
     object_id = models.PositiveIntegerField()
     content = GenericForeignKey("content_type", "object_id")
     state = FSMField(
